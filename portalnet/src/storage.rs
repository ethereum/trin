use std::{
    convert::TryInto,
    fs,
    path::{Path, PathBuf},
    sync::Arc,
};

use anyhow::anyhow;
use discv5::enr::NodeId;
use ethportal_api::types::portal::PaginateLocalContentInfo;
use prometheus_exporter::{
    self,
    prometheus::{
        opts, register_gauge, register_gauge_with_registry, register_int_gauge_with_registry,
        Gauge, IntGauge, Registry,
    },
};
use r2d2::Pool;
use r2d2_sqlite::SqliteConnectionManager;
use rocksdb::{Options, DB};
use rusqlite::params;
use thiserror::Error;
use tracing::{debug, error, info};

use crate::{types::messages::ProtocolId, utils::db::get_data_dir};
use trin_types::content_key::{ContentKeyError, HistoryContentKey, OverlayContentKey};
use trin_types::distance::{Distance, Metric, XorMetric};
use trin_utils::bytes::{hex_decode, hex_encode, ByteUtilsError};

const BYTES_IN_MB_U64: u64 = 1000 * 1000;
const BYTES_IN_MB_F64: f64 = 1000.0 * 1000.0;

// TODO: Replace enum with generic type parameter. This will require that we have a way to
// associate a "find farthest" query with the generic Metric.
#[derive(Copy, Clone, Debug)]
pub enum DistanceFunction {
    Xor,
}

/// An error from an operation on a `ContentStore`.
#[derive(Debug, Error)]
pub enum ContentStoreError {
    #[error("An error from the underlying database.")]
    Database(String),
    #[error("IO error")]
    Io(#[from] std::io::Error),
    /// Unable to store content because it does not fall within the store's radius.
    #[error("radius {radius} insufficient to store content at distance {distance}")]
    InsufficientRadius {
        radius: Distance,
        distance: Distance,
    },
    /// Unable to store or retrieve data because it is invalid.
    #[error("data invalid {message}")]
    InvalidData { message: String },

    #[error("rocksdb error {0}")]
    Rocksdb(#[from] rocksdb::Error),

    #[error("rusqlite error {0}")]
    Rusqlite(#[from] rusqlite::Error),

    #[error("r2d2 error {0}")]
    R2D2(#[from] r2d2::Error),

    #[error("unable to use byte utils {0}")]
    ByteUtilsError(#[from] ByteUtilsError),

    #[error("unable to use content key {0}")]
    ContentKey(#[from] ContentKeyError),
}

/// A data store for Portal Network content (data).
pub trait ContentStore {
    /// Looks up a piece of content by `key`.
    fn get<K: OverlayContentKey>(&self, key: &K) -> Result<Option<Vec<u8>>, ContentStoreError>;

    /// Puts a piece of content into the store.
    fn put<K: OverlayContentKey, V: AsRef<[u8]>>(
        &mut self,
        key: K,
        value: V,
    ) -> Result<(), ContentStoreError>;

    /// Returns whether the content denoted by `key` is within the radius of the data store and not
    /// already stored within the data store.
    fn is_key_within_radius_and_unavailable<K: OverlayContentKey>(
        &self,
        key: &K,
    ) -> Result<bool, ContentStoreError>;

    /// Returns the radius of the data store.
    fn radius(&self) -> Distance;
}

/// An in-memory `ContentStore`.
pub struct MemoryContentStore {
    /// The content store.
    store: std::collections::HashMap<Vec<u8>, Vec<u8>>,
    /// The `NodeId` of the local node.
    node_id: NodeId,
    /// The distance function used by the store to compute distances.
    distance_fn: DistanceFunction,
    /// The radius of the store.
    radius: Distance,
}

impl MemoryContentStore {
    /// Constructs a new `MemoryPortalContentStore`.
    pub fn new(node_id: NodeId, distance_fn: DistanceFunction) -> Self {
        Self {
            store: std::collections::HashMap::new(),
            node_id,
            distance_fn,
            radius: Distance::MAX,
        }
    }

    /// Sets the radius of the store to `radius`.
    pub fn set_radius(&mut self, radius: Distance) {
        self.radius = radius;
    }

    /// Returns the distance to `key` from the local `NodeId` according to the distance function.
    fn distance_to_key<K: OverlayContentKey>(&self, key: &K) -> Distance {
        match self.distance_fn {
            DistanceFunction::Xor => XorMetric::distance(&key.content_id(), &self.node_id.raw()),
        }
    }

    /// Returns `true` if the content store contains data for `key`.
    fn contains_key<K: OverlayContentKey>(&self, key: &K) -> bool {
        let key = key.content_id().to_vec();
        self.store.contains_key(&key)
    }
}

impl ContentStore for MemoryContentStore {
    fn get<K: OverlayContentKey>(&self, key: &K) -> Result<Option<Vec<u8>>, ContentStoreError> {
        let key = key.content_id();
        let val = self.store.get(&key.to_vec()).cloned();
        Ok(val)
    }

    fn put<K: OverlayContentKey, V: AsRef<[u8]>>(
        &mut self,
        key: K,
        value: V,
    ) -> Result<(), ContentStoreError> {
        let content_id = key.content_id();
        let value: &[u8] = value.as_ref();
        self.store.insert(content_id.to_vec(), value.to_vec());

        Ok(())
    }

    fn is_key_within_radius_and_unavailable<K: OverlayContentKey>(
        &self,
        key: &K,
    ) -> Result<bool, ContentStoreError> {
        let distance = self.distance_to_key(key);
        if distance > self.radius {
            return Ok(false);
        }

        Ok(!self.contains_key(key))
    }

    fn radius(&self) -> Distance {
        self.radius
    }
}

/// Struct for configuring a `PortalStorage` instance.
#[derive(Clone)]
pub struct PortalStorageConfig {
    pub storage_capacity_mb: u64,
    pub node_id: NodeId,
    pub distance_fn: DistanceFunction,
    pub db: Arc<rocksdb::DB>,
    pub sql_connection_pool: Pool<SqliteConnectionManager>,
}

impl PortalStorageConfig {
<<<<<<< HEAD
    pub fn new(
        storage_capacity_mb: u64,
        node_id: NodeId,
        metrics_enabled: bool,
    ) -> anyhow::Result<Self> {
=======
    pub fn new(storage_capacity_kb: u64, node_id: NodeId) -> anyhow::Result<Self> {
>>>>>>> f7feccbb
        let db = Arc::new(PortalStorage::setup_rocksdb(node_id)?);
        let sql_connection_pool = PortalStorage::setup_sql(node_id)?;
        Ok(Self {
            storage_capacity_mb,
            node_id,
            distance_fn: DistanceFunction::Xor,
            db,
            sql_connection_pool,
        })
    }
}

/// Struct whose public methods abstract away Kademlia-based store behavior.
#[derive(Debug)]
pub struct PortalStorage {
    node_id: NodeId,
    storage_capacity_in_bytes: u64,
    radius: Distance,
    db: Arc<rocksdb::DB>,
    sql_connection_pool: Pool<SqliteConnectionManager>,
    distance_fn: DistanceFunction,
    metrics: StorageMetrics,
}

impl ContentStore for PortalStorage {
    fn get<K: OverlayContentKey>(&self, key: &K) -> Result<Option<Vec<u8>>, ContentStoreError> {
        let content_id = key.content_id();
        Ok(self.db.get(content_id)?)
    }

    fn put<K: OverlayContentKey, V: AsRef<[u8]>>(
        &mut self,
        key: K,
        value: V,
    ) -> Result<(), ContentStoreError> {
        self.store(&key, &value.as_ref().to_vec())
    }

    fn is_key_within_radius_and_unavailable<K: OverlayContentKey>(
        &self,
        key: &K,
    ) -> Result<bool, ContentStoreError> {
        let distance = self.distance_to_key(key);
        if distance > self.radius {
            return Ok(false);
        }

        let key = key.content_id();
        let is_key_available = self.db.get_pinned(key)?.is_some();
        Ok(!is_key_available)
    }

    fn radius(&self) -> Distance {
        self.radius
    }
}

impl PortalStorage {
    /// Public constructor for building a `PortalStorage` object.
    /// Checks whether a populated database already exists vs a fresh instance.
    pub fn new(
        config: PortalStorageConfig,
        protocol: ProtocolId,
    ) -> Result<Self, ContentStoreError> {
        // Initialize the instance
        let mut storage = Self {
            node_id: config.node_id,
            storage_capacity_in_bytes: config.storage_capacity_mb * BYTES_IN_MB_U64,
            radius: Distance::MAX,
            db: config.db,
            sql_connection_pool: config.sql_connection_pool,
            distance_fn: config.distance_fn,
            metrics: StorageMetrics::new(&protocol),
        };

        // Set the metrics to the default radius, to start
        storage.metrics.report_radius(storage.radius);

        // Check whether we already have data, and use it to set radius
        match storage.total_entry_count()? {
            0 => {
                // Default radius is left in place, unless user selected 0mb capacity
                if storage.storage_capacity_in_bytes == 0 {
                    storage.set_radius(Distance::ZERO);
                }
            }
            // Only prunes data when at capacity. (eg. user changed it via mb flag)
            entry_count => {
                storage.metrics.report_entry_count(entry_count);

                if storage.prune_db()? == 0 {
                    // No items were pruned, so the radius was never calculated.
                    // Calculate current radius now, rather than waiting for the next overfill.
                    if let Some(farthest) = storage.find_farthest_content_id()? {
                        storage.set_radius(storage.distance_to_content_id(&farthest));
                    }
                }
            }
        }

        // Report current storage capacity.
        storage
            .metrics
            .report_storage_capacity_bytes(storage.storage_capacity_in_bytes as f64);

        // Report current total storage usage.
        let total_storage_usage = storage.get_total_storage_usage_in_bytes_on_disk()?;
        storage
            .metrics
            .report_total_storage_usage_bytes(total_storage_usage as f64);

        // Report total storage used by network content.
        let network_content_storage_usage =
            storage.get_total_storage_usage_in_bytes_from_network()?;
        storage
            .metrics
            .report_content_data_storage_bytes(network_content_storage_usage as f64);

        Ok(storage)
    }

    /// Sets the radius of the store to `radius`.
    pub fn set_radius(&mut self, radius: Distance) {
        self.radius = radius;
        self.metrics.report_radius(radius);
    }

    /// Returns a paginated list of all available content keys from local storage (from any
    /// subnetwork) according to the provided offset and limit.
    pub fn paginate(
        &self,
        offset: &u64,
        limit: &u64,
    ) -> Result<PaginateLocalContentInfo, ContentStoreError> {
        let conn = self.sql_connection_pool.get()?;
        let mut query = conn.prepare(PAGINATE_QUERY)?;

        let content_keys: Result<Vec<HistoryContentKey>, ContentStoreError> = query
            .query_map(
                &[
                    (":offset", offset.to_string().as_str()),
                    (":limit", limit.to_string().as_str()),
                ],
                |row| {
                    let row: String = row.get(0)?;
                    Ok(row)
                },
            )?
            .map(|row| {
                // value is stored without 0x prefix, so we must add it
                let bytes: Vec<u8> = hex_decode(&format!("0x{}", row?))
                    .map_err(ContentStoreError::ByteUtilsError)?;
                HistoryContentKey::try_from(bytes).map_err(ContentStoreError::ContentKey)
            })
            .collect();
        Ok(PaginateLocalContentInfo {
            content_keys: content_keys?,
            total_entries: self.total_entry_count()?,
        })
    }

    fn total_entry_count(&self) -> Result<u64, ContentStoreError> {
        let conn = self.sql_connection_pool.get()?;
        let mut query = conn.prepare(TOTAL_ENTRY_COUNT_QUERY)?;
        let result: Result<Vec<EntryCount>, rusqlite::Error> = query
            .query_map([], |row| Ok(EntryCount(row.get(0)?)))?
            .collect();
        match result?.first() {
            Some(val) => Ok(val.0),
            None => Err(ContentStoreError::InvalidData {
                message: "Invalid total entries count returned from sql query.".to_string(),
            }),
        }
    }

    /// Returns the distance to `key` from the local `NodeId` according to the distance function.
    fn distance_to_key<K: OverlayContentKey>(&self, key: &K) -> Distance {
        match self.distance_fn {
            DistanceFunction::Xor => XorMetric::distance(&key.content_id(), &self.node_id.raw()),
        }
    }

    /// Method for storing a given value for a given content-key.
    fn store(
        &mut self,
        key: &impl OverlayContentKey,
        value: &Vec<u8>,
    ) -> Result<(), ContentStoreError> {
        let content_id = key.content_id();
        let distance_to_content_id = self.distance_to_content_id(&content_id);

        if distance_to_content_id > self.radius {
            // Return Err if content is outside radius
            debug!("Not storing: {:02X?}", key.clone().into());
            return Err(ContentStoreError::InsufficientRadius {
                radius: self.radius,
                distance: distance_to_content_id,
            });
        }

        // Store the data in radius db
        self.db_insert(&content_id, value)?;
        let content_key: Vec<u8> = key.clone().into();
        // store content key w/o the 0x prefix
        let content_key = hex_encode(content_key).trim_start_matches("0x").to_string();
        // Revert rocks db action if there's an error with writing to metadata db
        if let Err(err) = self.meta_db_insert(&content_id, &content_key, value) {
            debug!(
                "Error writing content ID {:?} to meta db. Reverting: {:?}",
                content_id, err
            );
            self.db.delete(content_id)?;
            return Err(err);
        } else {
            self.metrics.increase_entry_count();
        }
        self.prune_db()?;
        let total_bytes_on_disk = self.get_total_storage_usage_in_bytes_on_disk()?;
        self.metrics
            .report_total_storage_usage_bytes(total_bytes_on_disk as f64);

        Ok(())
    }

    /// Internal method for pruning any data that falls outside of the radius of the store.
    /// Resets the data radius if it prunes any data. Does nothing if the store is empty.
    /// Returns the number of items removed during pruning
    fn prune_db(&mut self) -> Result<usize, ContentStoreError> {
        let mut farthest_content_id: Option<[u8; 32]> = self.find_farthest_content_id()?;
        let mut num_removed_items = 0;
        // Delete furthest data until our data usage is less than capacity.
        while self.capacity_reached()? {
            // If the database were empty, then `capacity_reached()` would be false, because the
            // amount of content (zero) would not be greater than capacity.
            let id_to_remove =
                farthest_content_id.expect("Capacity reached, but no farthest id found!");
            // Test if removing the item would put us under capacity
            if self.does_eviction_cause_under_capacity(&id_to_remove)? {
                // If so, we're done pruning
                debug!(
                    "Removing item would drop us below capacity. We target slight overfilling. {}",
                    hex_encode(id_to_remove)
                );
                self.set_radius(self.distance_to_content_id(&id_to_remove));
                break;
            }
            debug!(
                "Capacity reached, deleting farthest: {}",
                hex_encode(id_to_remove)
            );
            if let Err(err) = self.evict(id_to_remove) {
                debug!("Error writing content ID {id_to_remove:?} to meta db. Reverted: {err:?}",);
            } else {
                num_removed_items += 1;
            }
            // Calculate new farthest_content_id and reset radius
            match self.find_farthest_content_id()? {
                None => {
                    // We get here if the entire db has been pruned,
                    // eg. user selected 0mb capacity for storage
                    self.set_radius(Distance::ZERO);
                }
                Some(farthest) => {
                    debug!("Found new farthest: {}", hex_encode(farthest));
                    self.set_radius(self.distance_to_content_id(&farthest));
                    farthest_content_id = Some(farthest);
                }
            }
        }
        Ok(num_removed_items)
    }

    /// Internal method for testing if an eviction would cause the store to fall under capacity.
    /// Returns true if the store would fall under capacity, false otherwise.
    /// Raises an error if there is a problem accessing the database.
    fn does_eviction_cause_under_capacity(&self, id: &[u8; 32]) -> Result<bool, ContentStoreError> {
        let total_bytes_on_disk = self.get_total_storage_usage_in_bytes_from_network()?;
        // Get the size of the content we're about to remove
        let bytes_to_remove = self.get_content_size(id)?;
        Ok(total_bytes_on_disk - bytes_to_remove < self.storage_capacity_in_bytes)
    }

    /// Internal method for getting the size of a content item in bytes.
    /// Returns the size of the content item in bytes.
    /// Raises an error if there is a problem accessing the database.
    fn get_content_size(&self, id: &[u8; 32]) -> Result<u64, ContentStoreError> {
        let conn = self.sql_connection_pool.get()?;
        let mut query = conn.prepare(CONTENT_SIZE_LOOKUP_QUERY)?;
        let id_vec = id.to_vec();
        let result = query.query_map([id_vec], |row| {
            Ok(DataSize {
                num_bytes: row.get(0)?,
            })
        });
        let byte_size = match result?.next() {
            Some(data_size) => data_size,
            None => {
                // Build error message with hex encoded content id
                let err = format!("Unable to determine size of item {}", hex_encode(id));
                return Err(ContentStoreError::Database(err));
            }
        }?
        .num_bytes;

        Ok(byte_size as u64)
    }

    /// Public method for evicting a certain content id. Will revert RocksDB deletion if meta_db
    /// deletion fails.
    pub fn evict(&self, id: [u8; 32]) -> anyhow::Result<()> {
        let deleted_value = self.db.get(id)?;
        self.db.delete(id)?;
        // Revert rocksdb action if there's an error with writing to metadata db
        if let Err(err) = self.meta_db_remove(&id) {
            if let Some(value) = deleted_value {
                self.db_insert(&id, &value)?;
            }
            return Err(anyhow!("failed deletion {err}"));
        }
        self.metrics.decrease_entry_count();
        Ok(())
    }

    /// Public method for looking up a content key by its content id
    pub fn lookup_content_key(&self, id: [u8; 32]) -> anyhow::Result<Option<Vec<u8>>> {
        let conn = self.sql_connection_pool.get()?;
        let mut query = conn.prepare(CONTENT_KEY_LOOKUP_QUERY)?;
        let id = id.to_vec();
        let result: Result<Vec<HistoryContentKey>, ContentStoreError> = query
            .query_map([id], |row| {
                let row: String = row.get(0)?;
                Ok(row)
            })?
            .map(|row| {
                // value is stored without 0x prefix, so we must add it
                let bytes: Vec<u8> = hex_decode(&format!("0x{}", row?))?;
                HistoryContentKey::try_from(bytes).map_err(ContentStoreError::ContentKey)
            })
            .collect();

        match result?.first() {
            Some(val) => Ok(Some(val.into())),
            None => Ok(None),
        }
    }

    /// Public method for retrieving the node's current radius.
    pub fn radius(&self) -> Distance {
        self.radius
    }

    /// Public method for determining how much actual disk space is being used to store this node's Portal Network data.
    /// Intended for analysis purposes. PortalStorage's capacity decision-making is not based off of this method.
    pub fn get_total_storage_usage_in_bytes_on_disk(&self) -> Result<u64, ContentStoreError> {
        let data_dir: PathBuf = get_data_dir(self.node_id).map_err(|err| {
            ContentStoreError::Database(format!(
                "Unable to get data dir when calculating total storage usage: {err:?}"
            ))
        })?;
        let storage_usage = Self::get_total_size_of_directory_in_bytes(data_dir)?;
        Ok(storage_usage)
    }

    /// Internal method for inserting data into the db.
    fn db_insert(&self, content_id: &[u8; 32], value: &Vec<u8>) -> Result<(), ContentStoreError> {
        self.db.put(content_id, value)?;
        Ok(())
    }

    /// Internal method for inserting data into the meta db.
    fn meta_db_insert(
        &self,
        content_id: &[u8; 32],
        content_key: &String,
        value: &Vec<u8>,
    ) -> Result<(), ContentStoreError> {
        let content_id_as_u32: u32 = Self::byte_vector_to_u32(content_id.to_vec());
        let value_size = value.len();
        if content_key.starts_with("0x") {
            return Err(ContentStoreError::InvalidData {
                message: "Content key should not start with 0x".to_string(),
            });
        }
        match self.sql_connection_pool.get()?.execute(
            INSERT_QUERY,
            params![
                content_id.to_vec(),
                content_id_as_u32,
                content_key,
                value_size
            ],
        ) {
            Ok(_) => Ok(()),
            Err(err) => Err(err.into()),
        }
    }

    /// Internal method for removing a given content-id from the meta db.
    fn meta_db_remove(&self, content_id: &[u8; 32]) -> Result<(), ContentStoreError> {
        self.sql_connection_pool
            .get()?
            .execute(DELETE_QUERY, [content_id.to_vec()])?;
        Ok(())
    }

    /// Internal method for determining whether the node is over-capacity.
    fn capacity_reached(&self) -> Result<bool, ContentStoreError> {
        let storage_usage = self.get_total_storage_usage_in_bytes_from_network()?;
        Ok(storage_usage > self.storage_capacity_in_bytes)
    }

    /// Internal method for measuring the total amount of requestable data that the node is storing.
    fn get_total_storage_usage_in_bytes_from_network(&self) -> Result<u64, ContentStoreError> {
        let conn = self.sql_connection_pool.get()?;
        let mut query = conn.prepare(TOTAL_DATA_SIZE_QUERY)?;

        let result = query.query_map([], |row| {
            Ok(DataSize {
                num_bytes: row.get(0)?,
            })
        });

        let sum = match result?.next() {
            Some(total) => total,
            None => {
                let err = "Unable to compute sum over content item sizes".to_string();
                return Err(ContentStoreError::Database(err));
            }
        }?
        .num_bytes;

        self.metrics.report_content_data_storage_bytes(sum);

        Ok(sum as u64)
    }

    /// Internal method for finding the piece of stored data that has the farthest content id from our
    /// node id, according to xor distance. Used to determine which data to drop when at a capacity.
    fn find_farthest_content_id(&self) -> Result<Option<[u8; 32]>, ContentStoreError> {
        let result = match self.distance_fn {
            DistanceFunction::Xor => {
                let node_id_u32 = Self::byte_vector_to_u32(self.node_id.raw().to_vec());

                let conn = self.sql_connection_pool.get()?;
                let mut query = conn.prepare(XOR_FIND_FARTHEST_QUERY)?;

                let mut result = query.query_map([node_id_u32], |row| {
                    Ok(ContentId {
                        id_long: row.get(0)?,
                    })
                })?;

                let result = match result.next() {
                    Some(row) => row,
                    None => {
                        return Ok(None);
                    }
                };
                let result = result?.id_long;
                let result_vec: [u8; 32] = match result.len() {
                    // If exact data size, safe to expect conversion.
                    32 => result.try_into().expect(
                        "Unexpectedly failed to convert 32 element vec to 32 element array.",
                    ),
                    // Received data of size other than 32 bytes.
                    length => {
                        let err = format!("content ID of length {} != 32", length);
                        return Err(ContentStoreError::InvalidData { message: err });
                    }
                };
                result_vec
            }
        };

        Ok(Some(result))
    }

    /// Internal method used to measure on-disk storage usage.
    fn get_total_size_of_directory_in_bytes(
        path: impl AsRef<Path>,
    ) -> Result<u64, ContentStoreError> {
        let metadata = match fs::metadata(&path) {
            Ok(metadata) => metadata,
            Err(_) => {
                return Ok(0);
            }
        };
        let mut size = metadata.len();

        if metadata.is_dir() {
            for entry in fs::read_dir(&path)? {
                let dir = entry?;
                let path_string = match dir.path().into_os_string().into_string() {
                    Ok(path_string) => path_string,
                    Err(err) => {
                        let err = format!(
                            "Unable to convert path {:?} into string {:?}",
                            path.as_ref(),
                            err
                        );
                        return Err(ContentStoreError::Database(err));
                    }
                };
                size += Self::get_total_size_of_directory_in_bytes(path_string)?;
            }
        }

        Ok(size)
    }

    /// Method that returns the distance between our node ID and a given content ID.
    pub fn distance_to_content_id(&self, content_id: &[u8; 32]) -> Distance {
        match self.distance_fn {
            DistanceFunction::Xor => XorMetric::distance(content_id, &self.node_id.raw()),
        }
    }

    /// Converts most significant 4 bytes of a vector to a u32.
    fn byte_vector_to_u32(vec: Vec<u8>) -> u32 {
        if vec.len() < 4 {
            debug!("Error: XOR returned less than 4 bytes.");
            return 0;
        }

        let mut array: [u8; 4] = [0, 0, 0, 0];
        for (index, byte) in vec.iter().take(4).enumerate() {
            array[index] = *byte;
        }

        u32::from_be_bytes(array)
    }

    /// Helper function for opening a RocksDB connection for the radius-constrained db.
    pub fn setup_rocksdb(node_id: NodeId) -> Result<rocksdb::DB, ContentStoreError> {
        let mut data_path: PathBuf = get_data_dir(node_id).map_err(|err| {
            ContentStoreError::Database(format!("Unable to get data dir for rocksdb: {err:?}"))
        })?;
        data_path.push("rocksdb");
        info!(path = %data_path.display(), "Setting up RocksDB");

        let mut db_opts = Options::default();
        db_opts.create_if_missing(true);
        Ok(DB::open(&db_opts, data_path)?)
    }

    /// Helper function for opening a SQLite connection.
    pub fn setup_sql(node_id: NodeId) -> Result<Pool<SqliteConnectionManager>, ContentStoreError> {
        let mut data_path: PathBuf = get_data_dir(node_id).map_err(|err| {
            ContentStoreError::Database(format!("Unable to get data dir for sql: {err:?}"))
        })?;
        data_path.push("trin.sqlite");
        info!(path = %data_path.display(), "Setting up SqliteDB");

        let manager = SqliteConnectionManager::file(data_path);
        let pool = Pool::new(manager)?;
        pool.get()?.execute(CREATE_QUERY, params![])?;
        Ok(pool)
    }

    /// Get a summary of the current state of storage
    pub fn get_summary_info(&self) -> String {
        self.metrics.get_summary()
    }
}

#[derive(Debug)]
struct StorageMetrics {
<<<<<<< HEAD
    content_storage_usage_bytes: Gauge,
    total_storage_usage_bytes: Gauge,
    storage_capacity_bytes: Gauge,
    radius_percent: Gauge,
=======
    content_storage_usage_kb: Gauge,
    total_storage_usage_kb: Gauge,
    storage_capacity_kb: Gauge,
    radius_ratio: Gauge,
>>>>>>> f7feccbb
    entry_count: IntGauge,
}

impl StorageMetrics {
    pub fn new(protocol: &ProtocolId) -> Self {
        let content_storage_usage_bytes_options = opts!(
            format!("trin_content_storage_usage_bytes_{protocol:?}"),
            "sum of size of individual content stored, in bytes"
        );
        let (content_storage_usage_bytes, registry) = match register_gauge!(
            content_storage_usage_bytes_options.clone()
        ) {
            Ok(gauge) => (gauge, Registry::default()),
            Err(_) => {
                error!("Failed to register prometheus gauge with default registry, creating new");
                let custom_registry = Registry::new_custom(None, None)
                    .expect("Prometheus docs don't explain when it might fail to create a custom registry, so... hopefully never");
                let gauge = register_gauge_with_registry!(
                    content_storage_usage_bytes_options,
                    custom_registry
                )
                .expect("a gauge can always be added to a new custom registry, without conflict");
                (gauge, custom_registry)
            }
        };

        let total_storage_usage_bytes = register_gauge_with_registry!(
            format!("trin_total_storage_usage_bytes_{protocol:?}"),
            "full on-disk database size, in bytes",
            registry,
        )
        .unwrap();
        let storage_capacity_bytes = register_gauge_with_registry!(
            format!("trin_storage_capacity_bytes_{protocol:?}"),
            "user-defined limit on storage usage, in bytes",
            registry
        )
        .unwrap();
        let radius_ratio = register_gauge_with_registry!(
            format!("trin_radius_ratio_{protocol:?}"),
            "the fraction of the whole data ring covered by the data radius",
            registry,
        )
        .unwrap();
        let entry_count = register_int_gauge_with_registry!(
            format!("trin_entry_count_{protocol:?}"),
            "total number of storage entries",
            registry,
        )
        .unwrap();

        Self {
<<<<<<< HEAD
            content_storage_usage_bytes,
            total_storage_usage_bytes,
            storage_capacity_bytes,
            radius_percent,
=======
            content_storage_usage_kb,
            total_storage_usage_kb,
            storage_capacity_kb,
            radius_ratio,
>>>>>>> f7feccbb
            entry_count,
        }
    }

    pub fn report_content_data_storage_bytes(&self, bytes: f64) {
        self.content_storage_usage_bytes.set(bytes);
    }

    pub fn report_total_storage_usage_bytes(&self, bytes: f64) {
        self.total_storage_usage_bytes.set(bytes);
    }

    pub fn report_storage_capacity_bytes(&self, bytes: f64) {
        self.storage_capacity_bytes.set(bytes);
    }

    pub fn report_radius(&self, radius: Distance) {
        let radius_high_bytes = [
            radius.byte(31),
            radius.byte(30),
            radius.byte(29),
            radius.byte(28),
        ];
        let radius_int = u32::from_be_bytes(radius_high_bytes);
        let coverage_ratio = radius_int as f64 / u32::MAX as f64;
        self.radius_ratio.set(coverage_ratio);
    }

    pub fn report_entry_count(&self, count: u64) {
        let count: i64 = count
            .try_into()
            .expect("Number of db entries will be small enough to fit in i64");
        self.entry_count.set(count);
    }

    pub fn increase_entry_count(&self) {
        self.entry_count.inc();
    }

    pub fn decrease_entry_count(&self) {
        self.entry_count.dec();
    }

    pub fn get_summary(&self) -> String {
        let radius_percent = self.radius_ratio.get() * 100.0;
        format!(
<<<<<<< HEAD
            "radius={:.1}% content={:.1}/{}mb #={} disk={:.1}mb",
            self.radius_percent.get(),
            self.content_storage_usage_bytes.get() / BYTES_IN_MB_F64,
            self.storage_capacity_bytes.get() / BYTES_IN_MB_F64,
=======
            "radius={:.*}% content={:.1}/{}kb #={} disk={:.1}kb",
            Self::precision_for_percentage(radius_percent),
            radius_percent,
            self.content_storage_usage_kb.get(),
            self.storage_capacity_kb.get(),
>>>>>>> f7feccbb
            self.entry_count.get(),
            self.total_storage_usage_bytes.get() / BYTES_IN_MB_F64,
        )
    }

    fn precision_for_percentage(percent: f64) -> usize {
        match percent {
            x if x >= 10.0 => 0,
            x if x >= 1.0 => 1,
            x if x >= 0.1 => 2,
            x if x >= 0.01 => 3,
            _ => 4,
        }
    }
}

// SQLite Statements
const CREATE_QUERY: &str = "CREATE TABLE IF NOT EXISTS content_metadata (
                                content_id_long TEXT PRIMARY KEY,
                                content_id_short INTEGER NOT NULL,
                                content_key TEXT NOT NULL,
                                content_size INTEGER
                            );
                            CREATE INDEX content_size_idx ON content_metadata(content_size);
                            CREATE INDEX content_id_short_idx ON content_metadata(content_id_short);
                            CREATE INDEX content_id_long_idx ON content_metadata(content_id_long);";

const INSERT_QUERY: &str =
    "INSERT OR IGNORE INTO content_metadata (content_id_long, content_id_short, content_key, content_size)
                            VALUES (?1, ?2, ?3, ?4)";

const DELETE_QUERY: &str = "DELETE FROM content_metadata
                            WHERE content_id_long = (?1)";

const XOR_FIND_FARTHEST_QUERY: &str = "SELECT
                                    content_id_long
                                    FROM content_metadata
                                    ORDER BY ((?1 | content_id_short) - (?1 & content_id_short)) DESC";

const CONTENT_KEY_LOOKUP_QUERY: &str =
    "SELECT content_key FROM content_metadata WHERE content_id_long = (?1)";

const TOTAL_DATA_SIZE_QUERY: &str = "SELECT TOTAL(content_size) FROM content_metadata";

const TOTAL_ENTRY_COUNT_QUERY: &str = "SELECT COUNT(content_id_long) FROM content_metadata";

const PAGINATE_QUERY: &str =
    "SELECT content_key FROM content_metadata ORDER BY content_key LIMIT :limit OFFSET :offset";

const CONTENT_SIZE_LOOKUP_QUERY: &str =
    "SELECT content_size FROM content_metadata WHERE content_id_long = (?1)";

// SQLite Result Containers
struct ContentId {
    id_long: Vec<u8>,
}

struct DataSize {
    num_bytes: f64,
}

struct EntryCount(u64);

#[cfg(test)]
#[allow(clippy::unwrap_used)]
pub mod test {

    use super::*;

    use quickcheck::{quickcheck, QuickCheck, TestResult};
    use rand::RngCore;
    use serial_test::serial;

    use crate::utils::db::setup_temp_dir;
    use trin_types::content_key::IdentityContentKey;

    const CAPACITY_MB: u64 = 2;

    fn generate_random_content_key() -> IdentityContentKey {
        let mut key = [0u8; 32];
        rand::thread_rng().fill_bytes(&mut key);
        IdentityContentKey::new(key)
    }

    #[test_log::test(tokio::test)]
    #[serial]
    async fn test_new() -> Result<(), ContentStoreError> {
        let temp_dir = setup_temp_dir().unwrap();

        let node_id = NodeId::random();

<<<<<<< HEAD
        let storage_config = PortalStorageConfig::new(CAPACITY_MB, node_id, false).unwrap();
=======
        let storage_config = PortalStorageConfig::new(CAPACITY, node_id).unwrap();
>>>>>>> f7feccbb
        let storage = PortalStorage::new(storage_config, ProtocolId::History)?;

        // Assert that configs match the storage object's fields
        assert_eq!(storage.node_id, node_id);
        assert_eq!(
            storage.storage_capacity_in_bytes,
            CAPACITY_MB * BYTES_IN_MB_U64
        );
        assert_eq!(storage.radius, Distance::MAX);

        std::mem::drop(storage);
        temp_dir.close()?;
        Ok(())
    }

    #[test_log::test(tokio::test)]
    #[serial]
    async fn test_store() {
        fn test_store_random_bytes() -> TestResult {
            let temp_dir = setup_temp_dir().unwrap();

            let node_id = NodeId::random();
<<<<<<< HEAD
            let storage_config = PortalStorageConfig::new(CAPACITY_MB, node_id, false).unwrap();
=======
            let storage_config = PortalStorageConfig::new(CAPACITY, node_id).unwrap();
>>>>>>> f7feccbb
            let mut storage = PortalStorage::new(storage_config, ProtocolId::History).unwrap();
            let content_key = generate_random_content_key();
            let mut value = [0u8; 32];
            rand::thread_rng().fill_bytes(&mut value);
            storage.store(&content_key, &value.to_vec()).unwrap();

            std::mem::drop(storage);
            temp_dir.close().unwrap();

            TestResult::passed()
        }
        QuickCheck::new()
            .tests(10)
            .quickcheck(test_store_random_bytes as fn() -> _);
    }

    #[test_log::test(tokio::test)]
    #[serial]
    async fn test_get_data() -> Result<(), ContentStoreError> {
        let temp_dir = setup_temp_dir().unwrap();

        let node_id = NodeId::random();
<<<<<<< HEAD
        let storage_config = PortalStorageConfig::new(CAPACITY_MB, node_id, false).unwrap();
=======
        let storage_config = PortalStorageConfig::new(CAPACITY, node_id).unwrap();
>>>>>>> f7feccbb
        let mut storage = PortalStorage::new(storage_config, ProtocolId::History)?;
        let content_key = generate_random_content_key();
        let value: Vec<u8> = "OGFWs179fWnqmjvHQFGHszXloc3Wzdb4".into();
        storage.store(&content_key, &value)?;

        let result = storage.get(&content_key).unwrap().unwrap();

        assert_eq!(result, value);

        std::mem::drop(storage);
        temp_dir.close()?;
        Ok(())
    }

    #[test_log::test(tokio::test)]
    #[serial]
    async fn test_get_total_storage() -> Result<(), ContentStoreError> {
        let temp_dir = setup_temp_dir().unwrap();

        let node_id = NodeId::random();
<<<<<<< HEAD
        let storage_config = PortalStorageConfig::new(CAPACITY_MB, node_id, false).unwrap();
=======
        let storage_config = PortalStorageConfig::new(CAPACITY, node_id).unwrap();
>>>>>>> f7feccbb
        let mut storage = PortalStorage::new(storage_config, ProtocolId::History)?;

        let content_key = generate_random_content_key();
        let value: Vec<u8> = "OGFWs179fWnqmjvHQFGHszXloc3Wzdb4".into();
        storage.store(&content_key, &value)?;

        let bytes = storage.get_total_storage_usage_in_bytes_from_network()?;

        assert_eq!(32, bytes);

        std::mem::drop(storage);
        temp_dir.close()?;
        Ok(())
    }

    #[test_log::test(tokio::test)]
    #[serial]
    async fn test_restarting_storage_with_decreased_capacity() -> Result<(), ContentStoreError> {
        let temp_dir = setup_temp_dir().unwrap();

        let node_id = NodeId::random();
<<<<<<< HEAD
        let storage_config = PortalStorageConfig::new(CAPACITY_MB, node_id, false).unwrap();
=======
        let storage_config = PortalStorageConfig::new(CAPACITY, node_id).unwrap();
>>>>>>> f7feccbb
        let mut storage = PortalStorage::new(storage_config, ProtocolId::History)?;

        for _ in 0..50 {
            let content_key = generate_random_content_key();
            let value: Vec<u8> = vec![0; 32000];
            storage.store(&content_key, &value)?;
        }

        let bytes = storage.get_total_storage_usage_in_bytes_from_network()?;
        assert_eq!(1600000, bytes); // 32kb * 50
        assert_eq!(storage.radius, Distance::MAX);
        std::mem::drop(storage);

<<<<<<< HEAD
        // test with 1mb capacity
        let new_storage_config = PortalStorageConfig::new(1, node_id, false).unwrap();
=======
        // test with 1kb capacity
        let new_storage_config = PortalStorageConfig::new(1, node_id).unwrap();
>>>>>>> f7feccbb
        let new_storage = PortalStorage::new(new_storage_config, ProtocolId::History)?;

        // test that previously set value has been pruned
        let bytes = new_storage.get_total_storage_usage_in_bytes_from_network()?;
        assert_eq!(1024000, bytes);
        assert_eq!(32, new_storage.total_entry_count().unwrap());
        assert_eq!(new_storage.storage_capacity_in_bytes, BYTES_IN_MB_U64);
        // test that radius has decreased now that we're at capacity
        assert!(new_storage.radius < Distance::MAX);
        std::mem::drop(new_storage);

<<<<<<< HEAD
        // test with 0mb capacity
        let new_storage_config = PortalStorageConfig::new(0, node_id, false).unwrap();
=======
        // test with 0kb capacity
        let new_storage_config = PortalStorageConfig::new(0, node_id).unwrap();
>>>>>>> f7feccbb
        let new_storage = PortalStorage::new(new_storage_config, ProtocolId::History)?;

        // test that previously set value has been pruned
        assert_eq!(new_storage.storage_capacity_in_bytes, 0);
        assert_eq!(new_storage.radius, Distance::ZERO);
        std::mem::drop(new_storage);

        temp_dir.close()?;
        Ok(())
    }

    #[test_log::test(tokio::test)]
    #[serial]
    async fn test_restarting_full_storage_with_same_capacity() -> Result<(), ContentStoreError> {
        // test a node that gets full and then restarts with the same capacity
        let temp_dir = setup_temp_dir().unwrap();

        let node_id = NodeId::random();
        let min_capacity = 1;
        // Use a tiny storage capacity, to fill up as quickly as possible
        let storage_config = PortalStorageConfig::new(min_capacity, node_id).unwrap();
        let mut storage = PortalStorage::new(storage_config.clone(), ProtocolId::History)?;

        // Fill up the storage.
        for _ in 0..32 {
            let content_key = generate_random_content_key();
            let value: Vec<u8> = vec![0; 32000];
            storage.store(&content_key, &value)?;
            // Speed up the test by ending the loop as soon as possible
            if storage.capacity_reached()? {
                break;
            }
        }
        assert!(storage.capacity_reached()?);

        // Save the number of items, to compare with the restarted storage
        let total_entry_count = storage.total_entry_count().unwrap();
        // Save the radius, to compare with the restarted storage
        let radius = storage.radius;
        assert!(radius < Distance::MAX);

        // Restart a filled-up store with the same capacity
        let new_storage = PortalStorage::new(storage_config, ProtocolId::History)?;

        // The restarted store should have the same number of items
        assert_eq!(total_entry_count, new_storage.total_entry_count().unwrap());
        // The restarted store should be full
        assert!(new_storage.capacity_reached()?);
        // The restarted store should have the same radius as the original
        assert_eq!(radius, new_storage.radius);

        temp_dir.close()?;
        Ok(())
    }

    #[test_log::test(tokio::test)]
    #[serial]
    async fn test_new_storage_with_zero_capacity() -> Result<(), ContentStoreError> {
        let temp_dir = setup_temp_dir().unwrap();

        let node_id = NodeId::random();
        let storage_config = PortalStorageConfig::new(0, node_id).unwrap();
        let mut storage = PortalStorage::new(storage_config, ProtocolId::History)?;

        let content_key = generate_random_content_key();
        let value: Vec<u8> = "OGFWs179fWnqmjvHQFGHszXloc3Wzdb4".into();
        assert!(storage.store(&content_key, &value).is_err());

        let bytes = storage.get_total_storage_usage_in_bytes_from_network()?;

        assert_eq!(0, bytes);
        assert_eq!(storage.radius, Distance::ZERO);

        std::mem::drop(storage);
        temp_dir.close()?;
        Ok(())
    }

    #[test_log::test(tokio::test)]
    #[serial]
    async fn test_find_farthest_empty_db() -> Result<(), ContentStoreError> {
        let temp_dir = setup_temp_dir().unwrap();

        let node_id = NodeId::random();
<<<<<<< HEAD
        let storage_config = PortalStorageConfig::new(CAPACITY_MB, node_id, false).unwrap();
=======
        let storage_config = PortalStorageConfig::new(CAPACITY, node_id).unwrap();
>>>>>>> f7feccbb
        let storage = PortalStorage::new(storage_config, ProtocolId::History)?;

        let result = storage.find_farthest_content_id()?;
        assert!(result.is_none());

        std::mem::drop(storage);
        temp_dir.close()?;
        Ok(())
    }

    #[test_log::test(tokio::test)]
    #[serial]
    async fn test_find_farthest() {
        fn prop(x: IdentityContentKey, y: IdentityContentKey) -> TestResult {
            let temp_dir = setup_temp_dir().unwrap();

            let node_id = NodeId::random();
            let val = vec![0x00, 0x01, 0x02, 0x03, 0x04];
<<<<<<< HEAD
            let storage_config = PortalStorageConfig::new(CAPACITY_MB, node_id, false).unwrap();
=======
            let storage_config = PortalStorageConfig::new(CAPACITY, node_id).unwrap();
>>>>>>> f7feccbb
            let mut storage = PortalStorage::new(storage_config, ProtocolId::History).unwrap();
            storage.store(&x, &val).unwrap();
            storage.store(&y, &val).unwrap();

            let expected_farthest = if storage.distance_to_content_id(&x.content_id())
                > storage.distance_to_content_id(&y.content_id())
            {
                x.content_id()
            } else {
                y.content_id()
            };

            let farthest = storage.find_farthest_content_id();

            std::mem::drop(storage);
            temp_dir.close().unwrap();

            TestResult::from_bool(farthest.unwrap().unwrap() == expected_farthest)
        }

        quickcheck(prop as fn(IdentityContentKey, IdentityContentKey) -> TestResult);
    }

    #[test]
    fn memory_store_contains_key() {
        let node_id = NodeId::random();
        let mut store = MemoryContentStore::new(node_id, DistanceFunction::Xor);

        let val = vec![0xef];

        // Arbitrary key not available.
        let arb_key = IdentityContentKey::new(node_id.raw());
        assert!(!store.contains_key(&arb_key));

        // Arbitrary key available.
        let _ = store.put(arb_key.clone(), val);
        assert!(store.contains_key(&arb_key));
    }

    #[test]
    fn memory_store_get() {
        let node_id = NodeId::random();
        let mut store = MemoryContentStore::new(node_id, DistanceFunction::Xor);

        let val = vec![0xef];

        // Arbitrary key not available.
        let arb_key = IdentityContentKey::new(node_id.raw());
        assert!(store.get(&arb_key).unwrap().is_none());

        // Arbitrary key available and equal to assigned value.
        let _ = store.put(arb_key.clone(), val.clone());
        assert_eq!(store.get(&arb_key).unwrap(), Some(val));
    }

    #[test]
    fn memory_store_put() {
        let node_id = NodeId::random();
        let mut store = MemoryContentStore::new(node_id, DistanceFunction::Xor);

        let val = vec![0xef];

        // Store content
        let arb_key = IdentityContentKey::new(node_id.raw());
        let _ = store.put(arb_key.clone(), val.clone());
        assert_eq!(store.get(&arb_key).unwrap(), Some(val));
    }

    #[test]
    fn memory_store_is_within_radius_and_unavailable() {
        let node_id = NodeId::random();
        let mut store = MemoryContentStore::new(node_id, DistanceFunction::Xor);

        let val = vec![0xef];

        // Arbitrary key within radius and unavailable.
        let arb_key = IdentityContentKey::new(node_id.raw());
        assert!(store
            .is_key_within_radius_and_unavailable(&arb_key)
            .unwrap());

        // Arbitrary key available.
        let _ = store.put(arb_key.clone(), val);
        assert!(!store
            .is_key_within_radius_and_unavailable(&arb_key)
            .unwrap());
    }

    #[test]
    fn test_precision_for_percentage() {
        fn formatted_percent(ratio: f64) -> String {
            let precision = StorageMetrics::precision_for_percentage(ratio * 100.0);
            format!("{:.*}%", precision, ratio * 100.0)
        }
        assert_eq!(formatted_percent(1.0), "100%");
        assert_eq!(formatted_percent(0.9999), "100%");
        assert_eq!(formatted_percent(0.9949), "99%");

        assert_eq!(formatted_percent(0.10001), "10%");
        assert_eq!(formatted_percent(0.1), "10%");
        assert_eq!(formatted_percent(0.09949), "9.9%");

        assert_eq!(formatted_percent(0.010001), "1.0%");
        assert_eq!(formatted_percent(0.01), "1.0%");
        assert_eq!(formatted_percent(0.009949), "0.99%");

        assert_eq!(formatted_percent(0.0010001), "0.10%");
        assert_eq!(formatted_percent(0.001), "0.10%");
        assert_eq!(formatted_percent(0.0009949), "0.099%");

        assert_eq!(formatted_percent(0.00010001), "0.010%");
        assert_eq!(formatted_percent(0.0001), "0.010%");
        assert_eq!(formatted_percent(0.00009949), "0.0099%");

        assert_eq!(formatted_percent(0.000010001), "0.0010%");
        assert_eq!(formatted_percent(0.00001), "0.0010%");
        assert_eq!(formatted_percent(0.0000095), "0.0010%");
        assert_eq!(formatted_percent(0.00000949), "0.0009%");

        assert_eq!(formatted_percent(0.0000010001), "0.0001%");
        assert_eq!(formatted_percent(0.000001), "0.0001%");
        assert_eq!(formatted_percent(0.0000009949), "0.0001%");
        assert_eq!(formatted_percent(0.0000005001), "0.0001%");
        assert_eq!(formatted_percent(0.0000004999), "0.0000%");
        assert_eq!(formatted_percent(0.0), "0.0000%");

        // We mostly care that values outside of [0.0, 1.0] do not crash, but
        // for now we also check that they pin to 0 or 4.
        assert_eq!(StorageMetrics::precision_for_percentage(101.0), 0);
        assert_eq!(StorageMetrics::precision_for_percentage(-0.001), 4);
        assert_eq!(StorageMetrics::precision_for_percentage(-1000.0), 4);
    }
}<|MERGE_RESOLUTION|>--- conflicted
+++ resolved
@@ -182,15 +182,7 @@
 }
 
 impl PortalStorageConfig {
-<<<<<<< HEAD
-    pub fn new(
-        storage_capacity_mb: u64,
-        node_id: NodeId,
-        metrics_enabled: bool,
-    ) -> anyhow::Result<Self> {
-=======
-    pub fn new(storage_capacity_kb: u64, node_id: NodeId) -> anyhow::Result<Self> {
->>>>>>> f7feccbb
+    pub fn new(storage_capacity_mb: u64, node_id: NodeId) -> anyhow::Result<Self> {
         let db = Arc::new(PortalStorage::setup_rocksdb(node_id)?);
         let sql_connection_pool = PortalStorage::setup_sql(node_id)?;
         Ok(Self {
@@ -758,17 +750,10 @@
 
 #[derive(Debug)]
 struct StorageMetrics {
-<<<<<<< HEAD
     content_storage_usage_bytes: Gauge,
     total_storage_usage_bytes: Gauge,
     storage_capacity_bytes: Gauge,
-    radius_percent: Gauge,
-=======
-    content_storage_usage_kb: Gauge,
-    total_storage_usage_kb: Gauge,
-    storage_capacity_kb: Gauge,
     radius_ratio: Gauge,
->>>>>>> f7feccbb
     entry_count: IntGauge,
 }
 
@@ -821,17 +806,10 @@
         .unwrap();
 
         Self {
-<<<<<<< HEAD
             content_storage_usage_bytes,
             total_storage_usage_bytes,
             storage_capacity_bytes,
-            radius_percent,
-=======
-            content_storage_usage_kb,
-            total_storage_usage_kb,
-            storage_capacity_kb,
             radius_ratio,
->>>>>>> f7feccbb
             entry_count,
         }
     }
@@ -878,18 +856,11 @@
     pub fn get_summary(&self) -> String {
         let radius_percent = self.radius_ratio.get() * 100.0;
         format!(
-<<<<<<< HEAD
-            "radius={:.1}% content={:.1}/{}mb #={} disk={:.1}mb",
-            self.radius_percent.get(),
+            "radius={:.*}% content={:.1}/{}mb #={} disk={:.1}mb",
+            Self::precision_for_percentage(radius_percent),
+            radius_percent,
             self.content_storage_usage_bytes.get() / BYTES_IN_MB_F64,
             self.storage_capacity_bytes.get() / BYTES_IN_MB_F64,
-=======
-            "radius={:.*}% content={:.1}/{}kb #={} disk={:.1}kb",
-            Self::precision_for_percentage(radius_percent),
-            radius_percent,
-            self.content_storage_usage_kb.get(),
-            self.storage_capacity_kb.get(),
->>>>>>> f7feccbb
             self.entry_count.get(),
             self.total_storage_usage_bytes.get() / BYTES_IN_MB_F64,
         )
@@ -981,11 +952,7 @@
 
         let node_id = NodeId::random();
 
-<<<<<<< HEAD
-        let storage_config = PortalStorageConfig::new(CAPACITY_MB, node_id, false).unwrap();
-=======
-        let storage_config = PortalStorageConfig::new(CAPACITY, node_id).unwrap();
->>>>>>> f7feccbb
+        let storage_config = PortalStorageConfig::new(CAPACITY_MB, node_id).unwrap();
         let storage = PortalStorage::new(storage_config, ProtocolId::History)?;
 
         // Assert that configs match the storage object's fields
@@ -1008,11 +975,7 @@
             let temp_dir = setup_temp_dir().unwrap();
 
             let node_id = NodeId::random();
-<<<<<<< HEAD
-            let storage_config = PortalStorageConfig::new(CAPACITY_MB, node_id, false).unwrap();
-=======
-            let storage_config = PortalStorageConfig::new(CAPACITY, node_id).unwrap();
->>>>>>> f7feccbb
+            let storage_config = PortalStorageConfig::new(CAPACITY_MB, node_id).unwrap();
             let mut storage = PortalStorage::new(storage_config, ProtocolId::History).unwrap();
             let content_key = generate_random_content_key();
             let mut value = [0u8; 32];
@@ -1035,11 +998,7 @@
         let temp_dir = setup_temp_dir().unwrap();
 
         let node_id = NodeId::random();
-<<<<<<< HEAD
-        let storage_config = PortalStorageConfig::new(CAPACITY_MB, node_id, false).unwrap();
-=======
-        let storage_config = PortalStorageConfig::new(CAPACITY, node_id).unwrap();
->>>>>>> f7feccbb
+        let storage_config = PortalStorageConfig::new(CAPACITY_MB, node_id).unwrap();
         let mut storage = PortalStorage::new(storage_config, ProtocolId::History)?;
         let content_key = generate_random_content_key();
         let value: Vec<u8> = "OGFWs179fWnqmjvHQFGHszXloc3Wzdb4".into();
@@ -1060,11 +1019,7 @@
         let temp_dir = setup_temp_dir().unwrap();
 
         let node_id = NodeId::random();
-<<<<<<< HEAD
-        let storage_config = PortalStorageConfig::new(CAPACITY_MB, node_id, false).unwrap();
-=======
-        let storage_config = PortalStorageConfig::new(CAPACITY, node_id).unwrap();
->>>>>>> f7feccbb
+        let storage_config = PortalStorageConfig::new(CAPACITY_MB, node_id).unwrap();
         let mut storage = PortalStorage::new(storage_config, ProtocolId::History)?;
 
         let content_key = generate_random_content_key();
@@ -1086,11 +1041,7 @@
         let temp_dir = setup_temp_dir().unwrap();
 
         let node_id = NodeId::random();
-<<<<<<< HEAD
-        let storage_config = PortalStorageConfig::new(CAPACITY_MB, node_id, false).unwrap();
-=======
-        let storage_config = PortalStorageConfig::new(CAPACITY, node_id).unwrap();
->>>>>>> f7feccbb
+        let storage_config = PortalStorageConfig::new(CAPACITY_MB, node_id).unwrap();
         let mut storage = PortalStorage::new(storage_config, ProtocolId::History)?;
 
         for _ in 0..50 {
@@ -1104,13 +1055,8 @@
         assert_eq!(storage.radius, Distance::MAX);
         std::mem::drop(storage);
 
-<<<<<<< HEAD
         // test with 1mb capacity
-        let new_storage_config = PortalStorageConfig::new(1, node_id, false).unwrap();
-=======
-        // test with 1kb capacity
         let new_storage_config = PortalStorageConfig::new(1, node_id).unwrap();
->>>>>>> f7feccbb
         let new_storage = PortalStorage::new(new_storage_config, ProtocolId::History)?;
 
         // test that previously set value has been pruned
@@ -1122,13 +1068,8 @@
         assert!(new_storage.radius < Distance::MAX);
         std::mem::drop(new_storage);
 
-<<<<<<< HEAD
         // test with 0mb capacity
-        let new_storage_config = PortalStorageConfig::new(0, node_id, false).unwrap();
-=======
-        // test with 0kb capacity
         let new_storage_config = PortalStorageConfig::new(0, node_id).unwrap();
->>>>>>> f7feccbb
         let new_storage = PortalStorage::new(new_storage_config, ProtocolId::History)?;
 
         // test that previously set value has been pruned
@@ -1213,11 +1154,7 @@
         let temp_dir = setup_temp_dir().unwrap();
 
         let node_id = NodeId::random();
-<<<<<<< HEAD
-        let storage_config = PortalStorageConfig::new(CAPACITY_MB, node_id, false).unwrap();
-=======
-        let storage_config = PortalStorageConfig::new(CAPACITY, node_id).unwrap();
->>>>>>> f7feccbb
+        let storage_config = PortalStorageConfig::new(CAPACITY_MB, node_id).unwrap();
         let storage = PortalStorage::new(storage_config, ProtocolId::History)?;
 
         let result = storage.find_farthest_content_id()?;
@@ -1236,11 +1173,7 @@
 
             let node_id = NodeId::random();
             let val = vec![0x00, 0x01, 0x02, 0x03, 0x04];
-<<<<<<< HEAD
-            let storage_config = PortalStorageConfig::new(CAPACITY_MB, node_id, false).unwrap();
-=======
-            let storage_config = PortalStorageConfig::new(CAPACITY, node_id).unwrap();
->>>>>>> f7feccbb
+            let storage_config = PortalStorageConfig::new(CAPACITY_MB, node_id).unwrap();
             let mut storage = PortalStorage::new(storage_config, ProtocolId::History).unwrap();
             storage.store(&x, &val).unwrap();
             storage.store(&y, &val).unwrap();
