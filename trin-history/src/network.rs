--- conflicted
+++ resolved
@@ -5,18 +5,11 @@
 use utp_rs::socket::UtpSocket;
 
 use ethportal_api::HistoryContentKey;
-use trin_core::{
-    portalnet::{
-        discovery::{Discovery, UtpEnr},
-        overlay::{OverlayConfig, OverlayProtocol},
-        storage::{PortalStorage, PortalStorageConfig},
-        types::messages::{PortalnetConfig, ProtocolId},
-    },
-<<<<<<< HEAD
-    types::validation::HeaderOracle,
-=======
-    utp::stream::UtpListenerRequest,
->>>>>>> c2079378
+use trin_core::portalnet::{
+    discovery::{Discovery, UtpEnr},
+    overlay::{OverlayConfig, OverlayProtocol},
+    storage::{PortalStorage, PortalStorageConfig},
+    types::messages::{PortalnetConfig, ProtocolId},
 };
 use trin_types::distance::XorMetric;
 use trin_validation::oracle::HeaderOracle;
