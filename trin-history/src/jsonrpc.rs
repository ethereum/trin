use std::sync::Arc;

use serde_json::{json, Value};
use tokio::sync::mpsc;

use crate::network::HistoryNetwork;
use trin_core::utils::bytes::hex_encode;
use trin_core::{
    jsonrpc::{
        endpoints::HistoryEndpoint,
        types::{
            FindContentParams, FindNodesParams, HistoryJsonRpcRequest, LocalContentParams,
            OfferParams, PingParams, RecursiveFindContentParams, SendOfferParams, StoreParams,
        },
        utils::bucket_entries_to_json,
    },
    portalnet::{
        storage::ContentStore,
        types::{
            content_key::HistoryContentKey,
            messages::{Content, FindContent, Request, Response, SszEnr},
        },
        Enr,
    },
    types::header::Header,
};

/// Handles History network JSON-RPC requests
pub struct HistoryRequestHandler {
    pub network: Arc<HistoryNetwork>,
    pub history_rx: mpsc::UnboundedReceiver<HistoryJsonRpcRequest>,
}

impl HistoryRequestHandler {
    pub async fn handle_client_queries(mut self) {
        while let Some(request) = self.history_rx.recv().await {
            match request.endpoint {
                HistoryEndpoint::LocalContent => {
<<<<<<< HEAD
                    let response =
                        match LocalContentParams::<HistoryContentKey>::try_from(request.params) {
                            Ok(params) => {
                                match &self.network.overlay.store.read().get(&params.content_key) {
=======
                    let response = match LocalContentParams::<HistoryContentKey>::try_from(
                        request.params,
                    ) {
                        Ok(params) => {
                            match &self.network.overlay.storage.read().get(&params.content_key)
                                {
>>>>>>> 14050f3d
                                    Ok(val) => match val {
                                        Some(val) => Ok(Value::String(hex_encode(val.clone()))),
                                        None => Err(format!(
                                            "Content key is not in local storage: {:?}",
                                            params.content_key
                                        )),
                                    },
                                    Err(err) => Err(format!(
                                        "Database error while looking for content key in local storage: {:?}, with error: {}",
                                        params.content_key, err
                                    )),
                                }
                        }
                        Err(msg) => Err(format!("Invalid LocalContent params: {msg:?}")),
                    };
                    let _ = request.resp.send(response);
                }
                HistoryEndpoint::Store => {
                    let response = match StoreParams::<HistoryContentKey>::try_from(request.params)
                    {
                        Ok(params) => {
                            let content_key = params.content_key.clone();
                            let content = params.content.clone();
                            match self
                                .network
                                .overlay
                                .store
                                .write()
                                .put(content_key, &content)
                            {
                                Ok(_) => Ok(Value::String("true".to_string())),
                                Err(msg) => Ok(Value::String(msg.to_string())),
                            }
                        }
                        Err(msg) => Ok(Value::String(msg.to_string())),
                    };
                    let _ = request.resp.send(response);
                }
                HistoryEndpoint::RecursiveFindContent => {
                    let find_content_params =
                        match RecursiveFindContentParams::try_from(request.params) {
                            Ok(params) => params,
                            Err(msg) => {
                                let _ = request.resp.send(Err(format!(
                                    "Invalid RecursiveFindContent params: {:?}",
                                    msg.code
                                )));
                                return;
                            }
                        };

                    let content_key = find_content_params.content_key.to_vec();
                    let find_content_request = Request::FindContent(FindContent { content_key });
                    let first_response = match self
                        .network
                        .overlay
                        .initiate_overlay_request(find_content_request)
                        .await
                    {
                        Ok(content) => content,
                        Err(msg) => {
                            let _ = request.resp.send(Err(format!(
                                "Unable to initialize RecursiveFindContent request: {:?}",
                                msg
                            )));
                            return;
                        }
                    };
                    // Pretty much all this logic is temporary hack that will be replaced by
                    // iterative find content support
                    let response = match first_response {
                        Response::Content(val) => match val {
                            // Perform secondary lookup if initial response is `enrs`
                            Content::Enrs(enrs) => {
                                let target_enr: SszEnr = enrs.first().unwrap().clone();
                                let target_enr: Enr = target_enr.into();
                                match self
                                    .network
                                    .overlay
                                    .send_find_content(
                                        target_enr,
                                        find_content_params.content_key.into(),
                                    )
                                    .await
                                {
                                    Ok(content) => match content {
                                        Content::Content(val) => {
                                            match rlp::decode::<Header>(&val) {
                                                Ok(header) => Ok(json!(header)),
                                                Err(_) => Err(
                                                    "Content retrieved has invalid RLP encoding"
                                                        .to_string(),
                                                ),
                                            }
                                        }
                                        _ => Err("Unable to retrieve content from the network."
                                            .to_string()),
                                    },
                                    Err(msg) => Err(format!(
                                        "RecursiveFindContent request timeout: {:?}",
                                        msg
                                    )),
                                }
                            }
                            // Return value if initial response is `content`
                            Content::Content(val) => match rlp::decode::<Header>(&val) {
                                Ok(header) => Ok(json!(header)),
                                Err(_) => {
                                    Err("Content retrieved has invalid RLP encoding".to_string())
                                }
                            },
                            _ => Err("Unsupported content".to_string()),
                        },
                        _ => Err("Invalid RecursiveFindContent params".to_string()),
                    };
                    let _ = request.resp.send(response);
                }
                HistoryEndpoint::DataRadius => {
                    let radius = &self.network.overlay.data_radius;
                    let _ = request.resp.send(Ok(Value::String(radius.to_string())));
                }
                HistoryEndpoint::FindContent => {
                    let response = match FindContentParams::try_from(request.params) {
                        Ok(val) => match self
                            .network
                            .overlay
                            .send_find_content(val.enr.into(), val.content_key.into())
                            .await
                        {
                            Ok(content) => match content.try_into() {
                                Ok(val) => Ok(val),
                                Err(_) => Err("Content response decoding error".to_string()),
                            },
                            Err(msg) => Err(format!("FindContent request timeout: {:?}", msg)),
                        },
                        Err(msg) => Err(format!("Invalid FindContent params: {:?}", msg)),
                    };
                    let _ = request.resp.send(response);
                }
                HistoryEndpoint::FindNodes => {
                    let response = match FindNodesParams::try_from(request.params) {
                        Ok(val) => match self
                            .network
                            .overlay
                            .send_find_nodes(val.enr.into(), val.distances)
                            .await
                        {
                            Ok(nodes) => Ok(nodes.into()),
                            Err(msg) => Err(format!("FindNodes request timeout: {:?}", msg)),
                        },
                        Err(msg) => Err(format!("Invalid FindNodes params: {:?}", msg)),
                    };
                    let _ = request.resp.send(response);
                }
                HistoryEndpoint::Offer => {
                    let response = match OfferParams::<HistoryContentKey>::try_from(request.params)
                    {
                        Ok(params) => {
                            let content_key = params.content_key.clone();
                            let content = params.content.into();
                            let content_items = vec![(content_key, content)];
                            let num_peers = self.network.overlay.propagate_gossip(content_items);
                            Ok(num_peers.into())
                        }
                        Err(msg) => Err(format!("Invalid Offer params: {:?}", msg)),
                    };
                    let _ = request.resp.send(response);
                }
                HistoryEndpoint::SendOffer => {
                    let response = match SendOfferParams::try_from(request.params) {
                        Ok(val) => {
                            let content_keys =
                                val.content_keys.iter().map(|key| key.to_vec()).collect();

                            match self
                                .network
                                .overlay
                                .send_offer(content_keys, val.enr.into())
                                .await
                            {
                                Ok(accept) => Ok(accept.into()),
                                Err(msg) => Err(format!("SendOffer request timeout: {:?}", msg)),
                            }
                        }
                        Err(msg) => Err(format!("Invalid SendOffer params: {:?}", msg)),
                    };
                    let _ = request.resp.send(response);
                }
                HistoryEndpoint::Ping => {
                    let response = match PingParams::try_from(request.params) {
                        Ok(val) => match self.network.overlay.send_ping(val.enr.into()).await {
                            Ok(pong) => Ok(pong.into()),
                            Err(msg) => Err(format!("Ping request timeout: {:?}", msg)),
                        },
                        Err(msg) => Err(format!("Invalid Ping params: {:?}", msg)),
                    };
                    let _ = request.resp.send(response);
                }
                HistoryEndpoint::RoutingTableInfo => {
                    let bucket_entries_json =
                        bucket_entries_to_json(self.network.overlay.bucket_entries());

                    let _ = request.resp.send(Ok(bucket_entries_json));
                }
            }
        }
    }
}<|MERGE_RESOLUTION|>--- conflicted
+++ resolved
@@ -36,19 +36,12 @@
         while let Some(request) = self.history_rx.recv().await {
             match request.endpoint {
                 HistoryEndpoint::LocalContent => {
-<<<<<<< HEAD
-                    let response =
-                        match LocalContentParams::<HistoryContentKey>::try_from(request.params) {
-                            Ok(params) => {
-                                match &self.network.overlay.store.read().get(&params.content_key) {
-=======
                     let response = match LocalContentParams::<HistoryContentKey>::try_from(
                         request.params,
                     ) {
                         Ok(params) => {
-                            match &self.network.overlay.storage.read().get(&params.content_key)
+                            match &self.network.overlay.store.read().get(&params.content_key)
                                 {
->>>>>>> 14050f3d
                                     Ok(val) => match val {
                                         Some(val) => Ok(Value::String(hex_encode(val.clone()))),
                                         None => Err(format!(
