[package]
name = "trin-history"
version = "0.1.0"
edition = "2021"
repository = "https://github.com/ethereum/trin/tree/master/trin-history"
license = "GPL-3.0"
readme = "README.md"
keywords = ["ethereum", "portal-network"]
categories = ["cryptography::cryptocurrencies"]
description = "History network subprotocol for Trin."
authors = ["https://github.com/ethereum/trin/graphs/contributors"]

[dependencies]
anyhow = "1.0.68"
async-trait = "0.1.53"
discv5 = { version = "0.2.1", features = ["serde"]}
eth2_ssz = "0.4.0"
ethereum-types = "0.12.1"
ethportal-api = {path = "../ethportal-api"}
hex = "0.4.3"
parking_lot = "0.11.2"
serde_json = "1.0.89"
tokio = { version = "1.14.0", features = ["full"] }
tracing = "0.1.36"
tree_hash = "0.4.0"
trin-core = { path = "../trin-core" }
<<<<<<< HEAD
rpc = { path = "../rpc" }
ureq = { version = "2.2.0", features = ["json"] }
utp-rs = { version = "0.1.0-alpha" }
=======
>>>>>>> 25b1495d

[dev-dependencies]
env_logger = "0.9.0"
eth2_ssz_types = "0.2.1"
httpmock = "0.6.6"
test-log = { version = "0.2.11", features = ["trace"] }
tracing-subscriber = "0.3.15"
ureq = { version = "2.5.0", features = ["json"] }<|MERGE_RESOLUTION|>--- conflicted
+++ resolved
@@ -24,12 +24,9 @@
 tracing = "0.1.36"
 tree_hash = "0.4.0"
 trin-core = { path = "../trin-core" }
-<<<<<<< HEAD
 rpc = { path = "../rpc" }
 ureq = { version = "2.2.0", features = ["json"] }
 utp-rs = { version = "0.1.0-alpha" }
-=======
->>>>>>> 25b1495d
 
 [dev-dependencies]
 env_logger = "0.9.0"
