--- conflicted
+++ resolved
@@ -18,19 +18,16 @@
 ethereum-types = "0.12.1"
 ethportal-api = {path = "../ethportal-api"}
 parking_lot = "0.11.2"
+rpc = { path = "../rpc" }
 serde_json = "1.0.89"
 tokio = { version = "1.14.0", features = ["full"] }
 tracing = "0.1.36"
 tree_hash = "0.4.0"
 trin-core = { path = "../trin-core" }
-<<<<<<< HEAD
-rpc = { path = "../rpc" }
+trin-types = { path = "../trin-types" }
+trin-utils = { path = "../trin-utils" }
 ureq = { version = "2.2.0", features = ["json"] }
 utp-rs = "0.1.0-alpha.1"
-=======
-trin-types = { path = "../trin-types" }
-trin-utils = { path = "../trin-utils" }
->>>>>>> 5a3ae14e
 
 [dev-dependencies]
 env_logger = "0.9.0"
