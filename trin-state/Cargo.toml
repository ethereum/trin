[package]
name = "trin-state"
version = "0.1.0"
edition = "2021"
repository = "https://github.com/ethereum/trin/tree/master/trin-state"
license = "GPL-3.0"
readme = "README.md"
keywords = ["ethereum", "portal-network"]
categories = ["cryptography::cryptocurrencies"]
description = "State network subprotocol for Trin."
authors = ["https://github.com/ethereum/trin/graphs/contributors"]

[dependencies]
anyhow = "1.0.68"
async-trait = "0.1.53"
discv5 = { version = "0.2.1", features = ["serde"]}
ethereum-types = "0.12.1"
ethportal-api = { path = "../ethportal-api" }
eth_trie = "0.1.0"
num = "0.4.0"
parking_lot = "0.11.2"
tracing = "0.1.36"
tokio = {version = "1.14.0", features = ["full"]}
trin-core = { path = "../trin-core" }
<<<<<<< HEAD
utp-rs = "0.1.0-alpha.1"
=======
trin-types = { path = "../trin-types" }
>>>>>>> 5a3ae14e
rocksdb = "0.18.0"

[dev-dependencies]
env_logger = "0.9.0"
test-log = { version = "0.2.11", features = ["trace"] }
tracing-subscriber = "0.3.15"<|MERGE_RESOLUTION|>--- conflicted
+++ resolved
@@ -19,15 +19,12 @@
 eth_trie = "0.1.0"
 num = "0.4.0"
 parking_lot = "0.11.2"
+rocksdb = "0.18.0"
 tracing = "0.1.36"
 tokio = {version = "1.14.0", features = ["full"]}
 trin-core = { path = "../trin-core" }
-<<<<<<< HEAD
+trin-types = { path = "../trin-types" }
 utp-rs = "0.1.0-alpha.1"
-=======
-trin-types = { path = "../trin-types" }
->>>>>>> 5a3ae14e
-rocksdb = "0.18.0"
 
 [dev-dependencies]
 env_logger = "0.9.0"
