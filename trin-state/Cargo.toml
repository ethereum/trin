[package]
name = "trin-state"
version = "0.1.0"
edition = "2021"
repository = "https://github.com/ethereum/trin/tree/master/trin-state"
license = "GPL-3.0"
readme = "README.md"
keywords = ["ethereum", "portal-network"]
categories = ["cryptography::cryptocurrencies"]
description = "State network subprotocol for Trin."
authors = ["https://github.com/ethereum/trin/graphs/contributors"]

[dependencies]
anyhow = "1.0.68"
async-trait = "0.1.53"
discv5 = { version = "0.2.1", features = ["serde"]}
ethereum-types = "0.12.1"
ethportal-api = { path = "../ethportal-api" }
eth_trie = "0.1.0"
num = "0.4.0"
parking_lot = "0.11.2"
rocksdb = "0.18.0"
tracing = "0.1.36"
tokio = {version = "1.14.0", features = ["full"]}
trin-core = { path = "../trin-core" }
trin-types = { path = "../trin-types" }
<<<<<<< HEAD
utp-rs = "0.1.0-alpha.2"
=======
trin-validation = { path = "../trin-validation" }
rocksdb = "0.18.0"
>>>>>>> c2079378

[dev-dependencies]
env_logger = "0.9.0"
test-log = { version = "0.2.11", features = ["trace"] }
tracing-subscriber = "0.3.15"<|MERGE_RESOLUTION|>--- conflicted
+++ resolved
@@ -24,12 +24,8 @@
 tokio = {version = "1.14.0", features = ["full"]}
 trin-core = { path = "../trin-core" }
 trin-types = { path = "../trin-types" }
-<<<<<<< HEAD
+trin-validation = { path = "../trin-validation" }
 utp-rs = "0.1.0-alpha.2"
-=======
-trin-validation = { path = "../trin-validation" }
-rocksdb = "0.18.0"
->>>>>>> c2079378
 
 [dev-dependencies]
 env_logger = "0.9.0"
