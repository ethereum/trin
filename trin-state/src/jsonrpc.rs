use std::sync::Arc;

use serde_json::Value;
use tokio::sync::mpsc;

use crate::network::StateNetwork;
use trin_core::utils::bytes::hex_encode;
use trin_core::{
    jsonrpc::{
        endpoints::StateEndpoint,
        types::{
<<<<<<< HEAD
            FindContentParams, FindNodesParams, LocalContentParams, OfferParams, PingParams,
            RecursiveFindContentParams, StateJsonRpcRequest, StoreParams,
=======
            FindContentParams, FindNodesParams, LocalContentParams, PingParams, SendOfferParams,
            StateJsonRpcRequest, StoreParams,
>>>>>>> 8421e0b4
        },
        utils::bucket_entries_to_json,
    },
    portalnet::types::content_key::StateContentKey,
};

/// Handles State network JSON-RPC requests
pub struct StateRequestHandler {
    pub network: Arc<StateNetwork>,
    pub state_rx: mpsc::UnboundedReceiver<StateJsonRpcRequest>,
}

impl StateRequestHandler {
    pub async fn handle_client_queries(mut self) {
        while let Some(request) = self.state_rx.recv().await {
            match request.endpoint {
                StateEndpoint::LocalContent => {
                    let response =
                        match LocalContentParams::<StateContentKey>::try_from(request.params) {
                            Ok(params) => {
                                match &self.network.overlay.storage.read().get(&params.content_key)
                                {
                                    Ok(val) => match val {
                                        Some(val) => Ok(Value::String(hex_encode(val.clone()))),
                                        None => Err(format!(
                                            "Unable to find content key in local storage: {:?}",
                                            params.content_key
                                        )),
                                    },
                                    Err(_) => Err(format!(
                                        "Unable to find content key in local storage: {:?}",
                                        params.content_key
                                    )),
                                }
                            }
                            Err(msg) => Err(format!("Invalid LocalContent params: {msg:?}")),
                        };
                    let _ = request.resp.send(response);
                }
                StateEndpoint::Store => {
                    let response = match StoreParams::<StateContentKey>::try_from(request.params) {
                        Ok(params) => {
                            let content_key = params.content_key.clone();
                            let content = params.content.clone();
                            match self
                                .network
                                .overlay
                                .storage
                                .write()
                                .store(&content_key, &content)
                            {
                                Ok(_) => Ok(Value::String("true".to_string())),
                                Err(msg) => Ok(Value::String(msg.to_string())),
                            }
                        }
                        Err(msg) => Ok(Value::String(msg.to_string())),
                    };
                    let _ = request.resp.send(response);
                }
                StateEndpoint::RecursiveFindContent => {
                    let find_content_params =
                        match RecursiveFindContentParams::try_from(request.params) {
                            Ok(params) => params,
                            Err(msg) => {
                                let _ = request.resp.send(Err(format!(
                                    "Invalid RecursiveFindContent params: {:?}",
                                    msg.code
                                )));
                                return;
                            }
                        };

                    let response =
                        match StateContentKey::try_from(find_content_params.content_key.to_vec()) {
                            Ok(content_key) => {
                                match self.network.overlay.lookup_content(content_key).await {
                                    Some(content) => {
                                        let value = Value::String(hex_encode(content));
                                        Ok(value)
                                    }
                                    None => Ok(Value::Null),
                                }
                            }
                            Err(err) => Err(format!("Invalid content key requested: {}", err)),
                        };

                    let _ = request.resp.send(response);
                }
                StateEndpoint::DataRadius => {
                    let radius = &self.network.overlay.data_radius;
                    let _ = request.resp.send(Ok(Value::String(radius.to_string())));
                }
                StateEndpoint::FindContent => {
                    let response = match FindContentParams::try_from(request.params) {
                        Ok(val) => match self
                            .network
                            .overlay
                            .send_find_content(val.enr.into(), val.content_key.into())
                            .await
                        {
                            Ok(content) => match content.try_into() {
                                Ok(val) => Ok(val),
                                Err(_) => Err("Content response decoding error".to_string()),
                            },
                            Err(msg) => Err(format!("FindContent request timeout: {:?}", msg)),
                        },
                        Err(msg) => Err(format!("Invalid FindContent params: {:?}", msg)),
                    };
                    let _ = request.resp.send(response);
                }
                StateEndpoint::FindNodes => {
                    let response = match FindNodesParams::try_from(request.params) {
                        Ok(val) => match self
                            .network
                            .overlay
                            .send_find_nodes(val.enr.into(), val.distances)
                            .await
                        {
                            Ok(nodes) => Ok(nodes.into()),
                            Err(msg) => Err(format!("FindNodes request timeout: {:?}", msg)),
                        },
                        Err(msg) => Err(format!("Invalid FindNodes params: {:?}", msg)),
                    };
                    let _ = request.resp.send(response);
                }
                StateEndpoint::SendOffer => {
                    let response = match SendOfferParams::try_from(request.params) {
                        Ok(val) => {
                            let content_keys =
                                val.content_keys.iter().map(|key| key.to_vec()).collect();

                            match self
                                .network
                                .overlay
                                .send_offer(content_keys, val.enr.into())
                                .await
                            {
                                Ok(accept) => Ok(accept.into()),
                                Err(msg) => Err(format!("Offer request timeout: {:?}", msg)),
                            }
                        }
                        Err(msg) => Err(format!("Invalid Offer params: {:?}", msg)),
                    };
                    let _ = request.resp.send(response);
                }
                StateEndpoint::Ping => {
                    let response = match PingParams::try_from(request.params) {
                        Ok(val) => match self.network.overlay.send_ping(val.enr.into()).await {
                            Ok(pong) => Ok(pong.into()),
                            Err(msg) => Err(format!("Ping request timeout: {:?}", msg)),
                        },
                        Err(msg) => Err(format!("Invalid Ping params: {:?}", msg)),
                    };
                    let _ = request.resp.send(response);
                }
                StateEndpoint::RoutingTableInfo => {
                    let bucket_entries_json =
                        bucket_entries_to_json(self.network.overlay.bucket_entries());

                    let _ = request.resp.send(Ok(bucket_entries_json));
                }
            }
        }
    }
}<|MERGE_RESOLUTION|>--- conflicted
+++ resolved
@@ -9,13 +9,8 @@
     jsonrpc::{
         endpoints::StateEndpoint,
         types::{
-<<<<<<< HEAD
-            FindContentParams, FindNodesParams, LocalContentParams, OfferParams, PingParams,
-            RecursiveFindContentParams, StateJsonRpcRequest, StoreParams,
-=======
-            FindContentParams, FindNodesParams, LocalContentParams, PingParams, SendOfferParams,
-            StateJsonRpcRequest, StoreParams,
->>>>>>> 8421e0b4
+            FindContentParams, FindNodesParams, LocalContentParams, PingParams,
+            RecursiveFindContentParams, SendOfferParams, StateJsonRpcRequest, StoreParams,
         },
         utils::bucket_entries_to_json,
     },
