#![warn(clippy::unwrap_used)]

use std::sync::Arc;

use discv5::TalkRequest;
use network::StateNetwork;
use tokio::{
    sync::{mpsc, RwLock},
    task::JoinHandle,
};
use tracing::info;

use crate::{events::StateEvents, jsonrpc::StateRequestHandler};
use trin_core::{
    jsonrpc::types::StateJsonRpcRequest,
    portalnet::{
        discovery::Discovery, storage::PortalStorageConfig, types::messages::PortalnetConfig,
    },
    types::validation::HeaderOracle,
};

pub mod events;
mod jsonrpc;
pub mod network;
mod trie;
pub mod utils;
pub mod validation;

type StateHandler = Option<StateRequestHandler>;
type StateNetworkTask = Option<JoinHandle<()>>;
type StateEventTx = Option<mpsc::UnboundedSender<TalkRequest>>;
type StateJsonRpcTx = Option<mpsc::UnboundedSender<StateJsonRpcRequest>>;

pub async fn initialize_state_network(
    discovery: &Arc<Discovery>,
    utp_socket: Arc<utp::socket::UtpSocket<trin_core::portalnet::discovery::UtpEnr>>,
    portalnet_config: PortalnetConfig,
    storage_config: PortalStorageConfig,
    header_oracle: Arc<RwLock<HeaderOracle>>,
<<<<<<< HEAD
) -> (StateHandler, StateNetworkTask, StateEventTx, StateJsonRpcTx) {
=======
) -> anyhow::Result<(
    StateHandler,
    StateNetworkTask,
    StateEventTx,
    StateUtpTx,
    StateJsonRpcTx,
)> {
>>>>>>> 88ce65d2
    let (state_jsonrpc_tx, state_jsonrpc_rx) = mpsc::unbounded_channel::<StateJsonRpcRequest>();
    let (state_event_tx, state_event_rx) = mpsc::unbounded_channel::<TalkRequest>();
    let state_network = StateNetwork::new(
        Arc::clone(discovery),
        utp_socket,
        storage_config,
        portalnet_config.clone(),
        header_oracle,
    )
    .await?;
    let state_network = Arc::new(state_network);
    let state_handler = StateRequestHandler {
        network: Arc::clone(&state_network),
        state_rx: state_jsonrpc_rx,
    };
<<<<<<< HEAD
    let state_network_task =
        spawn_state_network(Arc::clone(&state_network), portalnet_config, state_event_rx);
    (
=======
    let state_network_task = spawn_state_network(
        Arc::clone(&state_network),
        portalnet_config,
        utp_state_rx,
        state_event_rx,
    );
    Ok((
>>>>>>> 88ce65d2
        Some(state_handler),
        Some(state_network_task),
        Some(state_event_tx),
        Some(state_jsonrpc_tx),
    ))
}

pub fn spawn_state_network(
    network: Arc<StateNetwork>,
    portalnet_config: PortalnetConfig,
    state_event_rx: mpsc::UnboundedReceiver<TalkRequest>,
) -> JoinHandle<()> {
    let bootnodes: Vec<String> = portalnet_config
        .bootnode_enrs
        .iter()
        .map(|enr| format!("{{ {}, Encoded ENR: {} }}", enr, enr.to_base64()))
        .collect();
    let bootnodes = bootnodes.join(", ");
    info!(
        "About to spawn State Network with boot nodes: {}",
        bootnodes
    );

    tokio::spawn(async move {
        let state_events = StateEvents {
            network: Arc::clone(&network),
            event_rx: state_event_rx,
        };

        // Spawn state event handler
        tokio::spawn(state_events.start());

        // hacky test: make sure we establish a session with the boot node
        network.overlay.ping_bootnodes().await;

        tokio::signal::ctrl_c()
            .await
            .expect("failed to pause until ctrl-c");
    })
}<|MERGE_RESOLUTION|>--- conflicted
+++ resolved
@@ -37,17 +37,7 @@
     portalnet_config: PortalnetConfig,
     storage_config: PortalStorageConfig,
     header_oracle: Arc<RwLock<HeaderOracle>>,
-<<<<<<< HEAD
-) -> (StateHandler, StateNetworkTask, StateEventTx, StateJsonRpcTx) {
-=======
-) -> anyhow::Result<(
-    StateHandler,
-    StateNetworkTask,
-    StateEventTx,
-    StateUtpTx,
-    StateJsonRpcTx,
-)> {
->>>>>>> 88ce65d2
+) -> anyhow::Result<(StateHandler, StateNetworkTask, StateEventTx, StateJsonRpcTx)> {
     let (state_jsonrpc_tx, state_jsonrpc_rx) = mpsc::unbounded_channel::<StateJsonRpcRequest>();
     let (state_event_tx, state_event_rx) = mpsc::unbounded_channel::<TalkRequest>();
     let state_network = StateNetwork::new(
@@ -63,19 +53,9 @@
         network: Arc::clone(&state_network),
         state_rx: state_jsonrpc_rx,
     };
-<<<<<<< HEAD
     let state_network_task =
         spawn_state_network(Arc::clone(&state_network), portalnet_config, state_event_rx);
-    (
-=======
-    let state_network_task = spawn_state_network(
-        Arc::clone(&state_network),
-        portalnet_config,
-        utp_state_rx,
-        state_event_rx,
-    );
     Ok((
->>>>>>> 88ce65d2
         Some(state_handler),
         Some(state_network_task),
         Some(state_event_tx),
