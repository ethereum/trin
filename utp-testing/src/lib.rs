#![warn(clippy::unwrap_used)]

extern crate core;

pub mod cli;
pub mod rpc;

use crate::rpc::RpcServer;
use discv5::TalkRequest;
use ethportal_api::types::enr::Enr;
use ethportal_api::utils::bytes::{hex_encode, hex_encode_upper};
use jsonrpsee::core::{async_trait, RpcResult};
use jsonrpsee::proc_macros::rpc;
use jsonrpsee::server::{Server, ServerHandle};
use portalnet::discovery::{Discovery, UtpEnr};
use portalnet::types::messages::{PortalnetConfig, ProtocolId};
use std::net::SocketAddr;
use std::str::FromStr;
use std::sync::Arc;
use std::time::Duration;
use tokio::sync::mpsc;
use tokio::sync::RwLock;
use utp_rs::{conn::ConnectionConfig, socket::UtpSocket};

/// uTP test app
pub struct TestApp {
    pub discovery: Arc<Discovery>,
    pub utp_socket: Arc<UtpSocket<UtpEnr>>,
    pub utp_talk_req_tx: mpsc::UnboundedSender<TalkRequest>,
    pub utp_payload: Arc<RwLock<Vec<Vec<u8>>>>,
}

#[async_trait]
impl RpcServer for TestApp {
    fn local_enr(&self) -> RpcResult<String> {
        Ok(self.discovery.local_enr().to_base64())
    }

    async fn get_utp_payload(&self) -> RpcResult<String> {
        let utp_payload = self.utp_payload.read().await;
        let utp_payload = utp_payload.last();

        match utp_payload {
            Some(payload) => Ok(hex_encode(payload)),
            None => Ok("false".to_string()),
        }
    }

    async fn prepare_to_recv(
        &self,
        src_enr: String,
        cid_send: u16,
        cid_recv: u16,
    ) -> RpcResult<String> {
        let src_enr = Enr::from_str(&src_enr).expect("conversion failed");
        let cid = utp_rs::cid::ConnectionId {
            send: cid_send,
            recv: cid_recv,
            peer: UtpEnr(src_enr.clone()),
        };
        self.discovery.add_enr(src_enr).expect("operation failed");

        let utp = Arc::clone(&self.utp_socket);
        let payload_store = Arc::clone(&self.utp_payload);
        tokio::spawn(async move {
            let utp_config = ConnectionConfig {
                max_packet_size: 1024,
                max_conn_attempts: 3,
                max_idle_timeout: Duration::from_secs(16),
                initial_timeout: Duration::from_millis(1250),
                ..Default::default()
            };
            let mut conn = utp
                .accept_with_cid(cid, utp_config)
                .await
                .expect("operation failed");
            let mut data = vec![];
            let n = conn.read_to_eof(&mut data).await.expect("operation failed");

            tracing::info!("read {n} bytes from uTP stream");

<<<<<<< HEAD
            conn.shutdown().expect("operation failed");
=======
            conn.close().await.unwrap();
>>>>>>> 7ab829a7

            payload_store.write().await.push(data);
        });

        Ok("true".to_string())
    }

    async fn send_utp_payload(
        &self,
        dst_enr: String,
        cid_send: u16,
        cid_recv: u16,
        payload: Vec<u8>,
    ) -> RpcResult<String> {
        let dst_enr = Enr::from_str(&dst_enr).expect("conversion failed");
        let cid = utp_rs::cid::ConnectionId {
            send: cid_send,
            recv: cid_recv,
            peer: UtpEnr(dst_enr.clone()),
        };
        self.discovery.add_enr(dst_enr).expect("operation failed");

        let utp = Arc::clone(&self.utp_socket);
        let utp_config = ConnectionConfig {
            max_packet_size: 1024,
            max_conn_attempts: 3,
            max_idle_timeout: Duration::from_secs(16),
            initial_timeout: Duration::from_millis(1250),
            ..Default::default()
        };
        tokio::spawn(async move {
            let mut conn = utp
                .connect_with_cid(cid, utp_config)
                .await
                .expect("operation failed");

            conn.write(&payload).await.expect("operation failed");

<<<<<<< HEAD
            conn.shutdown().expect("operation failed");
=======
            conn.close().await.unwrap();
>>>>>>> 7ab829a7
        });

        Ok("true".to_string())
    }
}

impl TestApp {
    pub async fn start(&self, mut talk_req_rx: mpsc::Receiver<TalkRequest>) {
        let utp_talk_reqs_tx = self.utp_talk_req_tx.clone();

        // Forward discv5 uTP packets to uTP socket
        tokio::spawn(async move {
            while let Some(request) = talk_req_rx.recv().await {
                let protocol_id = ProtocolId::from_str(&hex_encode_upper(request.protocol()))
                    .expect("conversion failed");

                if let ProtocolId::Utp = protocol_id {
                    utp_talk_reqs_tx.send(request).expect("operation failed");
                };
            }
        });
    }
}

/// Main method to spawn uTP Test App
pub async fn run_test_app(
    udp_port: u16,
    socket_addr: SocketAddr,
    rpc_addr: String,
    rpc_port: u16,
) -> anyhow::Result<(SocketAddr, Enr, ServerHandle)> {
    let config = PortalnetConfig {
        listen_port: udp_port,
        external_addr: Some(socket_addr),
        ..Default::default()
    };

    let mut discovery = Discovery::new(config).expect("operation failed");
    let talk_req_rx = discovery.start().await.expect("operation failed");
    let enr = discovery.local_enr();
    let discovery = Arc::new(discovery);

    let (utp_talk_req_tx, utp_talk_req_rx) = mpsc::unbounded_channel();
    let discv5_utp_socket =
        portalnet::discovery::Discv5UdpSocket::new(Arc::clone(&discovery), utp_talk_req_rx);
    let utp_socket = utp_rs::socket::UtpSocket::with_socket(discv5_utp_socket);
    let utp_socket = Arc::new(utp_socket);

    let test_app = TestApp {
        discovery,
        utp_socket,
        utp_talk_req_tx,
        utp_payload: Arc::new(RwLock::new(Vec::new())),
    };

    test_app.start(talk_req_rx).await;

    let rpc_addr = format!("{rpc_addr}:{rpc_port}");

    // Start HTTP json-rpc server
    let server = Server::builder()
        .build(rpc_addr.parse::<SocketAddr>()?)
        .await?;

    let addr = server.local_addr()?;
<<<<<<< HEAD
    let handle = server.start(test_app.into_rpc()).expect("operation failed");
=======
    let handle = server.start(test_app.into_rpc());
>>>>>>> 7ab829a7

    Ok((addr, enr, handle))
}<|MERGE_RESOLUTION|>--- conflicted
+++ resolved
@@ -79,11 +79,7 @@
 
             tracing::info!("read {n} bytes from uTP stream");
 
-<<<<<<< HEAD
-            conn.shutdown().expect("operation failed");
-=======
             conn.close().await.unwrap();
->>>>>>> 7ab829a7
 
             payload_store.write().await.push(data);
         });
@@ -122,11 +118,7 @@
 
             conn.write(&payload).await.expect("operation failed");
 
-<<<<<<< HEAD
-            conn.shutdown().expect("operation failed");
-=======
             conn.close().await.unwrap();
->>>>>>> 7ab829a7
         });
 
         Ok("true".to_string())
@@ -192,11 +184,7 @@
         .await?;
 
     let addr = server.local_addr()?;
-<<<<<<< HEAD
-    let handle = server.start(test_app.into_rpc()).expect("operation failed");
-=======
     let handle = server.start(test_app.into_rpc());
->>>>>>> 7ab829a7
 
     Ok((addr, enr, handle))
 }