--- conflicted
+++ resolved
@@ -34,12 +34,9 @@
 trin-core = { path = "trin-core" }
 trin-history = { path = "trin-history" }
 trin-state = { path = "trin-state" }
-<<<<<<< HEAD
-utp-rs = "0.1.0-alpha.1"
-=======
 trin-types = { path = "trin-types" }
 trin-utils = { path = "trin-utils" }
->>>>>>> 5a3ae14e
+utp-rs = "0.1.0-alpha.1"
 
 [dev-dependencies]
 ethportal-peertest = { path = "ethportal-peertest" }
