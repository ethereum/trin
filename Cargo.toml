[package]
name = "trin"
version = "0.1.0"
authors = ["https://github.com/ethereum/trin/graphs/contributors"]
edition = "2021"
rust-version = "1.66.1"
default-run = "trin"
repository = "https://github.com/ethereum/trin"
license = "GPL-3.0"
readme = "README.md"
keywords = ["ethereum", "portal-network"]
categories = ["cryptography::cryptocurrencies"]
description = "A Rust implementation of the Ethereum Portal Network"

[dependencies]
anyhow = "1.0.68"
discv5 = { version = "0.2.1", features = ["serde"] }
enr = { version = "=0.7.0", features = ["k256", "ed25519"] }
eth2_ssz = "0.4.0"
ethereum-types = "0.12.1"
ethportal-api = { path = "ethportal-api" }
parking_lot = "0.11.2"
prometheus_exporter = "0.8.4"
rand = "0.8.4"
rlp = "0.5.0"
rocksdb = "0.18.0"
rpc = { path = "rpc"}
serde_json = {version = "1.0.89", features = ["preserve_order"]}
sha3 = "0.9.1"
structopt = "0.3.26"
tokio = { version = "1.14.0", features = ["full"] }
tracing = "0.1.36"
tracing-subscriber = "0.3.15"
trin-core = { path = "trin-core" }
trin-history = { path = "trin-history" }
trin-state = { path = "trin-state" }
trin-types = { path = "trin-types" }
trin-utils = { path = "trin-utils" }
<<<<<<< HEAD
utp-rs = "0.1.0-alpha.2"
=======
trin-validation = { path = "trin-validation" }
>>>>>>> c2079378

[dev-dependencies]
ethportal-peertest = { path = "ethportal-peertest" }
ureq = { version = "2.5.0", features = ["json"] }

[workspace]
members = [
    "ethportal-api",
    "ethportal-peertest",
    "rpc",
    "trin-cli",
    "trin-core",
    "trin-history",
    "trin-state",
    "trin-types",
    "trin-utils",
    "utp-testing",
]<|MERGE_RESOLUTION|>--- conflicted
+++ resolved
@@ -36,11 +36,8 @@
 trin-state = { path = "trin-state" }
 trin-types = { path = "trin-types" }
 trin-utils = { path = "trin-utils" }
-<<<<<<< HEAD
+trin-validation = { path = "trin-validation" }
 utp-rs = "0.1.0-alpha.2"
-=======
-trin-validation = { path = "trin-validation" }
->>>>>>> c2079378
 
 [dev-dependencies]
 ethportal-peertest = { path = "ethportal-peertest" }
