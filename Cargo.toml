[package]
name = "trin"
version = "0.1.0"
authors = ["Jacob Kaufmann <jacobkaufmann18@gmail.com>", "Jason Carver <ut96caarrs@snkmail.com>"]
edition = "2021"
rust-version = "1.66.1"
default-run = "trin"
repository = "https://github.com/ethereum/trin"

# See more keys and their definitions at https://doc.rust-lang.org/cargo/reference/manifest.html

[dependencies]
anyhow = "1.0.57"
<<<<<<< HEAD
discv5 = { git = "https://github.com/sigp/discv5.git", branch = "master" }
enr = { version = "0.7.0", features = ["k256", "ed25519"] }
=======
discv5 = "0.1.0"
enr = { version = "=0.7.0", features = ["k256", "ed25519"] }
>>>>>>> d1fb0a06
eth2_ssz = "0.4.0"
ethereum-types = "0.12.1"
ethportal-api = { path = "ethportal-api" }
hex = "0.4.3"
parking_lot = "0.11.2"
prometheus_exporter = "0.8.4"
rand = "0.8.4"
rlp = "0.5.0"
rocksdb = "0.18.0"
serde_json = {version = "1.0.59", features = ["preserve_order"]}
sha3 = "0.9.1"
structopt = "0.3"
tokio = { version = "1.8.0", features = ["full"] }
tracing = "0.1.36"
tracing-subscriber = "0.3.15"
trin-core = { path = "trin-core" }
trin-history = { path = "trin-history" }
trin-state = { path = "trin-state" }
rpc = { path = "rpc"}
ureq = { version = "2.2.0", features = ["json"] }
utp = { version = "0.1.0-alpha", git = "https://github.com/jacobkaufmann/utp.git", branch = "conn-x" }

[dev-dependencies]
ethportal-peertest = { path = "ethportal-peertest" }

[workspace]
members = [
    "trin-history",
    "trin-state",
    "trin-core",
    "trin-cli",
    "ethportal-api",
    "ethportal-peertest",
<<<<<<< HEAD
=======
    "rpc",
    "utp-testing",
>>>>>>> d1fb0a06
]<|MERGE_RESOLUTION|>--- conflicted
+++ resolved
@@ -11,13 +11,8 @@
 
 [dependencies]
 anyhow = "1.0.57"
-<<<<<<< HEAD
-discv5 = { git = "https://github.com/sigp/discv5.git", branch = "master" }
-enr = { version = "0.7.0", features = ["k256", "ed25519"] }
-=======
 discv5 = "0.1.0"
 enr = { version = "=0.7.0", features = ["k256", "ed25519"] }
->>>>>>> d1fb0a06
 eth2_ssz = "0.4.0"
 ethereum-types = "0.12.1"
 ethportal-api = { path = "ethportal-api" }
@@ -51,9 +46,5 @@
     "trin-cli",
     "ethportal-api",
     "ethportal-peertest",
-<<<<<<< HEAD
-=======
     "rpc",
-    "utp-testing",
->>>>>>> d1fb0a06
 ]