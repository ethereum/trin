--- conflicted
+++ resolved
@@ -9,11 +9,7 @@
 
 use trin_core::{
     portalnet::{
-<<<<<<< HEAD
-        storage::{ContentStore, PortalStorage},
-=======
-        storage::{PortalStorage, PortalStorageConfig},
->>>>>>> 98a44994
+        storage::{ContentStore, PortalStorage, PortalStorageConfig},
         types::content_key::{BlockHeader, HistoryContentKey, IdentityContentKey},
     },
     types::header::Header,
