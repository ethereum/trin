--- conflicted
+++ resolved
@@ -62,16 +62,8 @@
         setup_temp_dir()?;
     }
 
-<<<<<<< HEAD
-    let storage_config = PortalStorageConfig::new(
-        trin_config.mb.into(),
-        discovery.local_enr().node_id(),
-        trin_config.enable_metrics_with_url.is_some(),
-    )?;
-=======
     let storage_config =
-        PortalStorageConfig::new(trin_config.kb.into(), discovery.local_enr().node_id())?;
->>>>>>> f7feccbb
+        PortalStorageConfig::new(trin_config.mb.into(), discovery.local_enr().node_id())?;
 
     // Initialize validation oracle
     let master_accumulator = MasterAccumulator::try_from_file(trin_config.master_acc_path.clone())?;
