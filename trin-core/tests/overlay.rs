--- conflicted
+++ resolved
@@ -17,12 +17,7 @@
     types::validation::MockValidator,
 };
 
-<<<<<<< HEAD
-use discv5::Discv5Event;
-=======
 use discv5::TalkRequest;
-use ethereum_types::U256;
->>>>>>> 519237c2
 use parking_lot::RwLock;
 use tokio::{
     sync::{mpsc, mpsc::unbounded_channel},
