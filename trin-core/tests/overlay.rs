--- conflicted
+++ resolved
@@ -59,13 +59,8 @@
     overlay: Arc<OverlayProtocol<IdentityContentKey, XorMetric, MockValidator>>,
 ) {
     let (overlay_tx, mut overlay_rx) = mpsc::unbounded_channel();
-<<<<<<< HEAD
+
     let overlay_protocol = overlay.protocol().clone();
-
-=======
-
-    let overlay_protocol = overlay.protocol().clone();
->>>>>>> 519237c2
     tokio::spawn(async move {
         while let Some(talk_req) = talk_req_rx.recv().await {
             let req_protocol = ProtocolId::from_str(&hex::encode_upper(talk_req.protocol()));
