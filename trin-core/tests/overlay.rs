--- conflicted
+++ resolved
@@ -44,13 +44,8 @@
         overlay_config,
         discovery,
         utp_listener_tx,
-<<<<<<< HEAD
         store,
-        U256::MAX,
-=======
-        db,
         Distance::MAX,
->>>>>>> 14050f3d
         protocol,
         validator,
     )
@@ -58,13 +53,8 @@
 }
 
 async fn spawn_overlay(
-<<<<<<< HEAD
-    discovery: Arc<Discovery>,
+    mut talk_req_rx: mpsc::Receiver<TalkRequest>,
     overlay: Arc<OverlayProtocol<IdentityContentKey, XorMetric, MockValidator, MemoryContentStore>>,
-=======
-    mut talk_req_rx: mpsc::Receiver<TalkRequest>,
-    overlay: Arc<OverlayProtocol<IdentityContentKey, XorMetric, MockValidator>>,
->>>>>>> 14050f3d
 ) {
     let (overlay_tx, mut overlay_rx) = mpsc::unbounded_channel();
 
