--- conflicted
+++ resolved
@@ -74,13 +74,8 @@
                     };
                 }
                 ProtocolId::Utp => {
-<<<<<<< HEAD
                     if let Err(err) = self.utp_talk_reqs.send(request) {
                         warn!(error = %err, "Error forwarding uTP message to uTP socket");
-=======
-                    if let Err(err) = self.utp_listener_sender.send(request) {
-                        warn!("Error sending uTP request to uTP listener: {err}");
->>>>>>> 88ce65d2
                     }
                 }
                 _ => {
@@ -95,48 +90,4 @@
             Err(_) => warn!("Unable to decode protocol id"),
         }
     }
-<<<<<<< HEAD
-=======
-
-    /// Handle uTP listener event
-    fn handle_utp_listener_event(&self, event: UtpListenerEvent) {
-        let event_clone = event.clone();
-
-        match event {
-            UtpListenerEvent::ClosedStream(_, ref protocol_id, _) => {
-                self.dispatch_utp_listener_event(event_clone, &protocol_id)
-            }
-            UtpListenerEvent::ResetStream(ref protocol_id, _) => {
-                self.dispatch_utp_listener_event(event_clone, &protocol_id)
-            }
-        }
-    }
-
-    /// Dispatch uTP listener event to overlay network
-    fn dispatch_utp_listener_event(&self, event: UtpListenerEvent, protocol_id: &ProtocolId) {
-        match protocol_id {
-            ProtocolId::History => {
-                match &self.history_utp_sender {
-                    Some(tx) => {
-                        if let Err(err) = tx.send(event) {
-                            error!("Error sending utp listener event to history network: {err}");
-                        }
-                    }
-                    None => warn!("History uTP event handler not initialized!"),
-                };
-            }
-            ProtocolId::State => {
-                match &self.state_utp_sender {
-                    Some(tx) => {
-                        if let Err(err) = tx.send(event) {
-                            error!("Error sending utp listener event to state network: {err}");
-                        }
-                    }
-                    None => warn!("State uTP event handler not initialized!"),
-                };
-            }
-            _ => warn!("Unsupported protocol id event to dispatch"),
-        }
-    }
->>>>>>> 88ce65d2
 }