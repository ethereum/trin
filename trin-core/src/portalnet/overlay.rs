--- conflicted
+++ resolved
@@ -11,16 +11,11 @@
 
 use super::{
     discovery::Discovery,
-<<<<<<< HEAD
-    overlay_service::{Node, OverlayRequest, OverlayService},
+    overlay_service::{Node, OverlayCommand, OverlayRequest, OverlayService},
     types::{
         content_key::OverlayContentKey,
         metric::{Distance, Metric},
     },
-=======
-    overlay_service::{Node, OverlayCommand, OverlayRequest, OverlayService},
-    types::{content_key::OverlayContentKey, metric::Metric},
->>>>>>> ae4423ce
     Enr,
 };
 use crate::portalnet::{
