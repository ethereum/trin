--- conflicted
+++ resolved
@@ -18,37 +18,24 @@
 use tracing::{debug, error, info, warn};
 use utp_rs::socket::UtpSocket;
 
-use crate::{
-    portalnet::{
-        discovery::{Discovery, UtpEnr},
-        overlay_service::{
-            OverlayCommand, OverlayRequest, OverlayRequestError, OverlayService, RequestDirection,
-            UTP_CONN_CFG,
+use crate::portalnet::{
+    discovery::{Discovery, UtpEnr},
+    overlay_service::{
+        OverlayCommand, OverlayRequest, OverlayRequestError, OverlayService, RequestDirection,
+        UTP_CONN_CFG,
+    },
+    storage::ContentStore,
+    types::{
+        messages::{
+            Accept, Content, CustomPayload, FindContent, FindNodes, Message, Nodes, Offer, Ping,
+            Pong, PopulatedOffer, ProtocolId, Request, Response,
         },
-        storage::ContentStore,
-        types::{
-            messages::{
-                Accept, Content, CustomPayload, FindContent, FindNodes, Message, Nodes, Offer,
-                Ping, Pong, PopulatedOffer, ProtocolId, Request, Response,
-            },
-            node::Node,
-        },
-    },
-<<<<<<< HEAD
-    types::validation::Validator,
-};
-use trin_types::distance::{Distance, Metric};
-=======
-    utils::portal_wire,
-    utp::{
-        stream::{UtpListenerEvent, UtpListenerRequest, UtpPayload, UtpStream, BUF_SIZE},
-        trin_helpers::UtpStreamId,
+        node::Node,
     },
 };
 use ethportal_api::OverlayContentKey;
 use trin_types::content_key::RawContentKey;
-use trin_types::distance::{Distance, Metric, XorMetric};
->>>>>>> c2079378
+use trin_types::distance::{Distance, Metric};
 use trin_types::enr::Enr;
 use trin_utils::bytes::hex_encode;
 use trin_validation::validator::Validator;
