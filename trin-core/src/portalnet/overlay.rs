use std::{
    collections::{BTreeMap, HashMap, HashSet},
    fmt::{Debug, Display},
    marker::{PhantomData, Sync},
    str::FromStr,
    sync::Arc,
    time::Duration,
};
<<<<<<< HEAD
use utils::bytes::hex_encode;

use super::{
    discovery::Discovery,
    overlay_service::{Node, OverlayCommand, OverlayRequest, OverlayService},
    types::{
        content_key::OverlayContentKey,
        metric::{Distance, Metric},
    },
    Enr,
};
use crate::portalnet::{
    storage::PortalStorage,
    types::messages::{
        Accept, Content, CustomPayload, FindContent, FindNodes, Message, Nodes, Offer, Ping, Pong,
        ProtocolId, Request, Response,
    },
};
=======
>>>>>>> 519237c2

use anyhow::anyhow;
use discv5::{
    enr::NodeId,
    kbucket,
    kbucket::{Filter, KBucketsTable, NodeStatus, MAX_NODES_PER_BUCKET},
    TalkRequest,
};
<<<<<<< HEAD
use futures::channel::oneshot;
=======
use ethereum_types::U256;
use futures::{channel::oneshot, future::join_all};
>>>>>>> 519237c2
use log::error;
use parking_lot::RwLock;
use rand::seq::IteratorRandom;
use ssz::Encode;
use ssz_types::VariableList;
use tokio::{sync::mpsc::UnboundedSender, task::JoinHandle};
use tracing::{debug, warn};

use crate::{
    portalnet::{
        discovery::Discovery,
        overlay_service::{
            OverlayCommand, OverlayRequest, OverlayRequestError, OverlayService, RequestDirection,
        },
        storage::PortalStorage,
        types::{
            content_key::{OverlayContentKey, RawContentKey},
            messages::{
                Accept, ByteList, Content, CustomPayload, FindContent, FindNodes, Message, Nodes,
                Offer, Ping, Pong, PopulatedOffer, ProtocolId, Request, Response,
            },
            metric::{Metric, XorMetric},
            node::Node,
        },
        Enr,
    },
    types::validation::Validator,
    utils::{bytes::hex_encode, portal_wire},
    utp::{
        stream::{UtpListenerEvent, UtpListenerRequest, UtpPayload, UtpStream, BUF_SIZE},
        trin_helpers::UtpStreamId,
    },
};

/// Configuration parameters for the overlay network.
#[derive(Clone)]
pub struct OverlayConfig {
    pub bootnode_enrs: Vec<Enr>,
    pub bucket_pending_timeout: Duration,
    pub max_incoming_per_bucket: usize,
    pub table_filter: Option<Box<dyn Filter<Node>>>,
    pub bucket_filter: Option<Box<dyn Filter<Node>>>,
    pub ping_queue_interval: Option<Duration>,
    pub enable_metrics: bool,
    pub query_parallelism: usize,
    pub query_timeout: Duration,
    pub query_peer_timeout: Duration,
    pub query_num_results: usize,
    pub findnodes_query_distances_per_peer: usize,
}

impl Default for OverlayConfig {
    fn default() -> Self {
        Self {
            bootnode_enrs: vec![],
            bucket_pending_timeout: Duration::from_secs(60),
            max_incoming_per_bucket: 16,
            table_filter: None,
            bucket_filter: None,
            ping_queue_interval: None,
            enable_metrics: false,
            query_parallelism: 3, // (recommended α from kademlia paper)
            query_peer_timeout: Duration::from_secs(10),
            query_timeout: Duration::from_secs(60),
            query_num_results: MAX_NODES_PER_BUCKET,
            findnodes_query_distances_per_peer: 3,
        }
    }
}

/// Overlay protocol is a layer on top of discv5 that handles all requests from the overlay networks
/// (state, history etc.) and dispatch them to the discv5 protocol TalkReq. Each network should
/// implement the overlay protocol and the overlay protocol is where we can encapsulate the logic for
/// handling common network requests/responses.
#[derive(Clone)]
pub struct OverlayProtocol<TContentKey, TMetric, TValidator> {
    /// Reference to the underlying discv5 protocol
    pub discovery: Arc<Discovery>,
    /// Reference to the database instance
    pub storage: Arc<RwLock<PortalStorage>>,
    /// The data radius of the local node.
    pub data_radius: Arc<Distance>,
    /// The overlay routing table of the local node.
    kbuckets: Arc<RwLock<KBucketsTable<NodeId, Node>>>,
    /// The subnetwork protocol of the overlay.
    protocol: ProtocolId,
    /// A sender to send commands to the OverlayService.
    command_tx: UnboundedSender<OverlayCommand<TContentKey>>,
    /// A sender to send request to UtpListener
    utp_listener_tx: UnboundedSender<UtpListenerRequest>,
    /// Declare the allowed content key types for a given overlay network.
    /// Use a phantom, because we don't store any keys in this struct.
    /// For example, this type is used when decoding a content key received over the network.
    phantom_content_key: PhantomData<TContentKey>,
    /// Associate a metric with the overlay network.
    phantom_metric: PhantomData<TMetric>,
    /// Accepted content validator that makes requests to this/other overlay networks (or infura)
    validator: Arc<TValidator>,
}

impl<
        TContentKey: 'static + OverlayContentKey + Send + Sync,
        TMetric: Metric + Send + Sync,
        TValidator: 'static + Validator<TContentKey> + Send + Sync,
    > OverlayProtocol<TContentKey, TMetric, TValidator>
where
    <TContentKey as TryFrom<Vec<u8>>>::Error: Debug + Display + Send,
{
    pub async fn new(
        config: OverlayConfig,
        discovery: Arc<Discovery>,
        utp_listener_tx: UnboundedSender<UtpListenerRequest>,
        storage: Arc<RwLock<PortalStorage>>,
        data_radius: Distance,
        protocol: ProtocolId,
        validator: Arc<TValidator>,
    ) -> Self {
        let kbuckets = Arc::new(RwLock::new(KBucketsTable::new(
            discovery.local_enr().node_id().into(),
            config.bucket_pending_timeout,
            config.max_incoming_per_bucket,
            config.table_filter,
            config.bucket_filter,
        )));

        let data_radius = Arc::new(data_radius);
        let command_tx = OverlayService::<TContentKey, TMetric, TValidator>::spawn(
            Arc::clone(&discovery),
            Arc::clone(&storage),
            Arc::clone(&kbuckets),
            config.bootnode_enrs,
            config.ping_queue_interval,
            Arc::clone(&data_radius),
            protocol.clone(),
            utp_listener_tx.clone(),
            config.enable_metrics,
            Arc::clone(&validator),
            config.query_timeout,
            config.query_peer_timeout,
            config.query_parallelism,
            config.query_num_results,
            config.findnodes_query_distances_per_peer,
        )
        .await
        .unwrap();

        Self {
            discovery,
            data_radius,
            kbuckets,
            storage,
            protocol,
            command_tx,
            utp_listener_tx,
            phantom_content_key: PhantomData,
            phantom_metric: PhantomData,
            validator,
        }
    }

    /// Returns the subnetwork protocol of the overlay protocol.
    pub fn protocol(&self) -> &ProtocolId {
        &self.protocol
    }

    /// Returns the ENR of the local node.
    pub fn local_enr(&self) -> Enr {
        self.discovery.local_enr()
    }

    /// Returns the data radius of the local node.
    pub fn data_radius(&self) -> Distance {
        *self.data_radius
    }

    /// Processes a single Discovery v5 TALKREQ message.
    pub async fn process_one_request(
        &self,
        talk_request: &TalkRequest,
    ) -> Result<Response, OverlayRequestError> {
        let request = match Message::try_from(Vec::<u8>::from(talk_request.body())) {
            Ok(message) => match Request::try_from(message) {
                Ok(request) => request,
                Err(err) => return Err(OverlayRequestError::InvalidRequest(err.to_string())),
            },
            Err(_) => return Err(OverlayRequestError::DecodeError),
        };
        let direction = RequestDirection::Incoming {
            id: talk_request.id().clone(),
            source: *talk_request.node_id(),
        };

        // Send the request and wait on the response.
        self.send_overlay_request(request, direction).await
    }

    /// Process overlay uTP listener event
    pub fn process_utp_event(&self, event: UtpListenerEvent) -> anyhow::Result<()> {
        match event {
            UtpListenerEvent::ClosedStream(utp_payload, _, stream_id) => {
                // Handle all closed uTP streams, currently we process only AcceptStream here.
                // FindContent payload is processed explicitly when we send FindContent request.
                // We don't expect to process a payload for ContentStream and OfferStream.
                match stream_id {
                    UtpStreamId::AcceptStream(content_keys) => {
                        self.process_accept_utp_payload(content_keys, utp_payload)?
                    }
                    UtpStreamId::ContentStream(_) => {}
                    UtpStreamId::FindContentStream => {}
                    UtpStreamId::OfferStream => {}
                }
            }
            UtpListenerEvent::ResetStream(..) => {}
        }
        Ok(())
    }

    /// Process accepted uTP payload of the OFFER/ACCEPT stream
    fn process_accept_utp_payload(
        &self,
        content_keys: Vec<RawContentKey>,
        payload: UtpPayload,
    ) -> anyhow::Result<()> {
        let content_values = portal_wire::decode_content_payload(payload)?;

        // Accepted content keys len should match content value len
        if content_keys.len() != content_values.len() {
            return Err(anyhow!(
                "Content keys len doesn't match content values len."
            ));
        }

        let validator = Arc::clone(&self.validator);
        let storage = Arc::clone(&self.storage);
        let kbuckets = Arc::clone(&self.kbuckets);
        let command_tx = self.command_tx.clone();

        // Spawn a task that spawns a validation task for each piece of content,
        // collects validated content and propagates it via gossip.
        tokio::spawn(async move {
            let handles: Vec<JoinHandle<_>> = content_keys
                .into_iter()
                .zip(content_values.to_vec())
                .filter_map(
                    |(raw_key, content_value)| match TContentKey::try_from(raw_key) {
                        Ok(content_key) => Some((content_key, content_value)),
                        Err(err) => {
                            warn!("Unexpected error while decoding overlay content key: {err}");
                            None
                        }
                    },
                )
                .map(|(key, content_value)| {
                    // Spawn a task that...
                    // - Validates accepted content (this step requires a dedicated task since it
                    // might require non-blocking requests to this/other overlay networks)
                    // - Checks if validated content should be stored, and stores it if true
                    // - Propagate all validated content
                    let validator = Arc::clone(&validator);
                    let storage = Arc::clone(&storage);
                    tokio::spawn(async move {
                        // Validated received content
                        if let Err(err) = validator
                            .validate_content(&key, &content_value.to_vec())
                            .await
                        {
                            // Skip storing & propagating content if it's not valid
                            warn!("Unable to validate received content: {err:?}");
                            return None;
                        }

                        // Check if data should be stored, and store if true.
                        // Ignore error since all validated content is propagated.
                        let _ = storage
                            .write()
                            .store_if_should(&key, &content_value.to_vec());

                        Some((key, content_value))
                    })
                })
                .collect();
            let validated_content = join_all(handles)
                .await
                .into_iter()
                // Whether the spawn fails or the content fails validation, we don't want it:
                .filter_map(|content| content.unwrap_or(None))
                .collect();
            // Propagate all validated content, whether or not it was stored.
            Self::propagate_gossip_cross_thread(validated_content, kbuckets, command_tx);
        });
        Ok(())
    }

    /// Propagate gossip accepted content via OFFER/ACCEPT, return number of peers propagated
    pub fn propagate_gossip(&self, content: Vec<(TContentKey, ByteList)>) -> usize {
        let kbuckets = Arc::clone(&self.kbuckets);
        let command_tx = self.command_tx.clone();
        Self::propagate_gossip_cross_thread(content, kbuckets, command_tx)
    }

    // Propagate gossip in a way that can be used across threads, without &self
    fn propagate_gossip_cross_thread(
        content: Vec<(TContentKey, ByteList)>,
        kbuckets: Arc<RwLock<KBucketsTable<NodeId, Node>>>,
        command_tx: UnboundedSender<OverlayCommand<TContentKey>>,
    ) -> usize {
        // Get all nodes from overlay routing table
        let kbuckets = kbuckets.read();
        let all_nodes: Vec<&kbucket::Node<NodeId, Node>> = kbuckets
            .buckets_iter()
            .map(|kbucket| {
                kbucket
                    .iter()
                    .collect::<Vec<&kbucket::Node<NodeId, Node>>>()
            })
            .flatten()
            .collect();

        // HashMap to temporarily store all interested ENRs and the content.
        // Key is base64 string of node's ENR.
        let mut enrs_and_content: HashMap<String, Vec<(RawContentKey, ByteList)>> = HashMap::new();

        // Filter all nodes from overlay routing table where XOR_distance(content_id, nodeId) < node radius
        for (content_key, content_value) in content {
            let interested_enrs: Vec<Enr> = all_nodes
                .clone()
                .into_iter()
                .filter(|node| {
                    XorMetric::distance(&content_key.content_id(), &node.key.preimage().raw())
                        < node.value.data_radius()
                })
                .map(|node| node.value.enr())
                .collect();

            // Continue if no nodes are interested in the content
            if interested_enrs.is_empty() {
                debug!("No nodes interested in neighborhood gossip: content_key={} num_nodes_checked={}",
                    hex_encode(content_key.into()), all_nodes.len());
                continue;
            }

            // Get log2 random ENRs to gossip
            let random_enrs = match log2_random_enrs(interested_enrs) {
                Ok(val) => val,
                Err(msg) => {
                    debug!("Error calculating log2 random enrs for gossip propagation: {msg}");
                    return 0;
                }
            };

            // Temporarily store all randomly selected nodes with the content of interest.
            // We want this so we can offer all the content to interested node in one request.
            let raw_item = (content_key.into(), content_value);
            for enr in random_enrs {
                enrs_and_content
                    .entry(enr.to_base64())
                    .or_default()
                    .push(raw_item.clone());
            }
        }

        let num_propagated_peers = enrs_and_content.len();
        // Create and send OFFER overlay request to the interested nodes
        for (enr_string, interested_content) in enrs_and_content.into_iter() {
            let enr = match Enr::from_str(&enr_string) {
                Ok(enr) => enr,
                Err(err) => {
                    error!("Error creating ENR from base_64 encoded string: {err}");
                    continue;
                }
            };

            let offer_request = Request::PopulatedOffer(PopulatedOffer {
                content_items: interested_content,
            });

            let overlay_request = OverlayRequest::new(
                offer_request,
                RequestDirection::Outgoing { destination: enr },
                None,
                None,
            );

            if let Err(err) = command_tx.send(OverlayCommand::Request(overlay_request)) {
                error!("Unable to send OFFER request to overlay: {err}.")
            }
        }

        num_propagated_peers
    }

    /// Returns a vector of all ENR node IDs of nodes currently contained in the routing table.
    pub fn table_entries_id(&self) -> Vec<NodeId> {
        self.kbuckets
            .write()
            .iter()
            .map(|entry| *entry.node.key.preimage())
            .collect()
    }

    /// Returns a vector of all the ENRs of nodes currently contained in the routing table.
    pub fn table_entries_enr(&self) -> Vec<Enr> {
        self.kbuckets
            .write()
            .iter()
            .map(|entry| entry.node.value.enr().clone())
            .collect()
    }

    /// Returns a map (BTree for its ordering guarantees) with:
    ///     key: usize representing bucket index
    ///     value: Vec of tuples, each tuple represents a node
    pub fn bucket_entries(&self) -> BTreeMap<usize, Vec<(NodeId, Enr, NodeStatus, Distance)>> {
        self.kbuckets
            .read()
            .buckets_iter()
            .enumerate()
            .filter(|(_, bucket)| bucket.num_entries() > 0)
            .map(|(index, bucket)| {
                (
                    index,
                    bucket
                        .iter()
                        .map(|node| {
                            (
                                *node.key.preimage(),
                                node.value.enr().clone(),
                                node.status,
                                node.value.data_radius(),
                            )
                        })
                        .collect(),
                )
            })
            .collect()
    }

    /// Sends a `Ping` request to `enr`.
    pub async fn send_ping(&self, enr: Enr) -> Result<Pong, OverlayRequestError> {
        // Construct the request.
        let enr_seq = self.discovery.local_enr().seq();
        let data_radius = self.data_radius();
        let custom_payload = CustomPayload::from(data_radius.as_ssz_bytes());
        let request = Ping {
            enr_seq,
            custom_payload,
        };

        let node_id = enr.node_id();
        let direction = RequestDirection::Outgoing { destination: enr };

        // Send the request and wait on the response.
        debug!("Sending {} dest={}", request, node_id);
        match self
            .send_overlay_request(Request::Ping(request), direction)
            .await
        {
            Ok(Response::Pong(pong)) => Ok(pong),
            Ok(_) => Err(OverlayRequestError::InvalidResponse),
            Err(error) => Err(error),
        }
    }

    /// Sends a `FindNodes` request to `enr`.
    pub async fn send_find_nodes(
        &self,
        enr: Enr,
        distances: Vec<u16>,
    ) -> Result<Nodes, OverlayRequestError> {
        // Construct the request.
        validate_find_nodes_distances(&distances)?;
        let request = FindNodes { distances };
        let direction = RequestDirection::Outgoing { destination: enr };

        // Send the request and wait on the response.
        match self
            .send_overlay_request(Request::FindNodes(request), direction)
            .await
        {
            Ok(Response::Nodes(nodes)) => Ok(nodes),
            Ok(_) => Err(OverlayRequestError::InvalidResponse),
            Err(error) => Err(error),
        }
    }

    /// Sends a `FindContent` request for `content_key` to `enr`.
    pub async fn send_find_content(
        &self,
        enr: Enr,
        content_key: Vec<u8>,
    ) -> Result<Content, OverlayRequestError> {
        // Construct the request.
        let request = FindContent {
            content_key: content_key.clone(),
        };
        let direction = RequestDirection::Outgoing {
            destination: enr.clone(),
        };

        // Send the request and wait on the response.
        match self
            .send_overlay_request(Request::FindContent(request), direction)
            .await
        {
            Ok(Response::Content(found_content)) => {
                match found_content {
                    Content::Content(_) => Ok(found_content),
                    Content::Enrs(_) => Ok(found_content),
                    // Init uTP stream if `connection_id`is received
                    Content::ConnectionId(conn_id) => {
                        let conn_id = u16::from_be(conn_id);
                        let content = self.init_find_content_stream(enr, conn_id).await?;
                        let content_key = TContentKey::try_from(content_key).map_err(|err| {
                            OverlayRequestError::FailedValidation(format!(
                                "Error decoding content key for received utp content: {err}"
                            ))
                        })?;
                        match self
                            .validator
                            .validate_content(&content_key, &content)
                            .await
                        {
                            Ok(_) => Ok(Content::Content(VariableList::from(content))),
                            Err(msg) => Err(OverlayRequestError::FailedValidation(format!(
                                "Network: {:?}, Reason: {:?}",
                                self.protocol, msg
                            ))),
                        }
                    }
                }
            }
            Ok(_) => Err(OverlayRequestError::InvalidResponse),
            Err(error) => Err(error),
        }
    }

    /// Initialize FIndContent uTP stream with remote node
    async fn init_find_content_stream(
        &self,
        enr: Enr,
        conn_id: u16,
    ) -> Result<Vec<u8>, OverlayRequestError> {
        // initiate the connection to the acceptor
        let (tx, rx) = tokio::sync::oneshot::channel::<UtpStream>();
        let utp_request = UtpListenerRequest::Connect(
            conn_id,
            enr,
            self.protocol.clone(),
            UtpStreamId::FindContentStream,
            tx,
        );

        self.utp_listener_tx.send(utp_request).map_err(|err| {
            OverlayRequestError::UtpError(format!(
                "Unable to send Connect request with FindContent stream to UtpListener: {err}"
            ))
        })?;

        match rx.await {
            Ok(mut conn) => {
                let mut result = Vec::new();
                // Loop and receive all DATA packets, similar to `read_to_end`
                loop {
                    let mut buf = [0; BUF_SIZE];
                    match conn.recv_from(&mut buf).await {
                        Ok((0, _)) => {
                            break;
                        }
                        Ok((bytes, _)) => {
                            result.extend_from_slice(&mut buf[..bytes]);
                        }
                        Err(err) => {
                            warn!("Unable to receive content via uTP: {err}");
                            return Err(OverlayRequestError::UtpError(err.to_string()));
                        }
                    }
                }
                Ok(result)
            }
            Err(err) => {
                warn!("Unable to receive from uTP listener channel: {err}");
                Err(OverlayRequestError::UtpError(err.to_string()))
            }
        }
    }

    /// Offer is sent in order to store content to k nodes with radii that contain content-id
    /// Offer is also sent to nodes after FindContent (POKE)
    pub async fn send_offer(
        &self,
        content_keys: Vec<RawContentKey>,
        enr: Enr,
    ) -> Result<Accept, OverlayRequestError> {
        // Construct the request.
        let request = Offer {
            content_keys: content_keys.clone(),
        };
        let direction = RequestDirection::Outgoing {
            destination: enr.clone(),
        };

        // Send the request and wait on the response.
        match self
            .send_overlay_request(Request::Offer(request), direction)
            .await
        {
            Ok(Response::Accept(accept)) => Ok(accept),
            Ok(_) => Err(OverlayRequestError::InvalidResponse),
            Err(error) => Err(error),
        }
    }

    /// Public method for initiating a network request through the overlay service.
    pub async fn initiate_overlay_request(
        &self,
        request: Request,
    ) -> Result<Response, OverlayRequestError> {
        let direction = RequestDirection::Initialize;
        self.send_overlay_request(request, direction).await
    }

    /// Performs a content lookup for `target`.
    pub async fn lookup_content(&self, target: TContentKey) -> Option<Vec<u8>> {
        let (tx, rx) = oneshot::channel();

        if let Err(_) = self.command_tx.send(OverlayCommand::FindContentQuery {
            target,
            callback: tx,
        }) {
            warn!(
                "Failure sending query over {:?} service channel",
                self.protocol
            );
            return None;
        }

        match rx.await {
            Ok(result) => result,
            Err(_) => {
                warn!(
                    "Unable to receive content over {:?} service channel",
                    self.protocol
                );
                None
            }
        }
    }

    /// Sends a request through the overlay service.
    async fn send_overlay_request(
        &self,
        request: Request,
        direction: RequestDirection,
    ) -> Result<Response, OverlayRequestError> {
        let (tx, rx) = oneshot::channel();
        let overlay_request = OverlayRequest::new(request, direction, Some(tx), None);
        if let Err(error) = self
            .command_tx
            .send(OverlayCommand::Request(overlay_request))
        {
            warn!(
                "Failure sending request over {:?} service channel",
                self.protocol
            );
            return Err(OverlayRequestError::ChannelFailure(error.to_string()));
        }

        // Wait on the response.
        match rx.await {
            Ok(result) => result,
            Err(error) => Err(OverlayRequestError::ChannelFailure(error.to_string())),
        }
    }

    pub async fn ping_bootnodes(&self) {
        // Trigger bonding with bootnodes, at both the base layer and portal overlay.
        // The overlay ping via talkreq will trigger a session at the base layer, then
        // a session on the (overlay) portal network.
        let mut successfully_bonded_bootnode = false;
        let enrs = self.discovery.table_entries_enr();
        if enrs.is_empty() {
            error!(
                "No bootnodes provided, cannot join Portal {:?} Network.",
                self.protocol
            );
            return;
        }
        for enr in enrs {
            debug!("Attempting to bond with bootnode: {}", enr);
            let ping_result = self.send_ping(enr.clone()).await;

            match ping_result {
                Ok(_) => {
                    debug!("Successfully bonded with bootnode: {}", enr);
                    successfully_bonded_bootnode = true;
                }
                Err(err) => {
                    error!(
                        "{err} while pinging {:?} network bootnode: {enr:?}",
                        self.protocol
                    );
                }
            }
        }
        if !successfully_bonded_bootnode {
            error!(
                "Failed to bond with any bootnodes, cannot join Portal {:?} Network.",
                self.protocol
            );
        }
    }
}

/// Randomly select log2 nodes. log2() is stable only for floats, that's why we cast it first to f32
fn log2_random_enrs(enrs: Vec<Enr>) -> anyhow::Result<Vec<Enr>> {
    if enrs.is_empty() {
        return Err(anyhow!("Expected non-empty vector of ENRs"));
    }
    // log2(1) is zero but we want to propagate to at least one node
    if enrs.len() == 1 {
        return Ok(enrs);
    }

    // Greedy gossip by ceiling the log2 value
    let log2_value = (enrs.len() as f32).log2().ceil();

    let random_enrs: Vec<Enr> = enrs
        .into_iter()
        .choose_multiple(&mut rand::thread_rng(), log2_value as usize);
    Ok(random_enrs)
}

fn validate_find_nodes_distances(distances: &Vec<u16>) -> Result<(), OverlayRequestError> {
    if distances.len() == 0 {
        return Err(OverlayRequestError::InvalidRequest(
            "Invalid distances: Empty list".to_string(),
        ));
    }
    if distances.len() > 256 {
        return Err(OverlayRequestError::InvalidRequest(
            "Invalid distances: More than 256 elements".to_string(),
        ));
    }
    let invalid_distances: Vec<&u16> = distances.iter().filter(|val| val > &&256u16).collect();
    if invalid_distances.len() > 0 {
        return Err(OverlayRequestError::InvalidRequest(format!(
            "Invalid distances: Distances greater than 256 are not allowed. Found: {:?}",
            invalid_distances
        )));
    }
    let unique: HashSet<u16> = HashSet::from_iter(distances.iter().cloned());
    if unique.len() != distances.len() {
        return Err(OverlayRequestError::InvalidRequest(
            "Invalid distances: Duplicate elements detected".to_string(),
        ));
    }
    Ok(())
}

#[cfg(test)]
mod test {
    use super::*;
    use crate::utils::node_id::generate_random_remote_enr;
    use rstest::rstest;

    #[rstest]
    #[case(vec![0u16])]
    #[case(vec![256u16])]
    #[case((0u16..256u16).collect())]
    fn test_nodes_validator_accepts_valid_input(#[case] input: Vec<u16>) {
        let result = validate_find_nodes_distances(&input);
        match result {
            Ok(val) => assert_eq!(val, ()),
            Err(_) => panic!("Valid test case fails"),
        }
    }

    #[rstest]
    #[case(vec![], "Empty list")]
    #[case((0u16..257u16).collect(), "More than 256")]
    #[case(vec![257u16], "Distances greater than")]
    #[case(vec![0u16, 0u16, 1u16], "Duplicate elements detected")]
    fn test_nodes_validator_rejects_invalid_input(#[case] input: Vec<u16>, #[case] msg: String) {
        let result = validate_find_nodes_distances(&input);
        match result {
            Ok(_) => panic!("Invalid test case passed"),
            Err(err) => assert!(err.to_string().contains(&msg)),
        }
    }

    #[rstest]
    #[case(vec![generate_random_remote_enr().1; 8], 3)]
    #[case(vec![generate_random_remote_enr().1; 1], 1)]
    #[case(vec![generate_random_remote_enr().1; 9], 4)]
    fn test_log2_random_enrs(#[case] all_nodes: Vec<Enr>, #[case] expected_log2: usize) {
        let log2_random_nodes = log2_random_enrs(all_nodes).unwrap();
        assert_eq!(log2_random_nodes.len(), expected_log2);
    }

    #[test_log::test]
    #[should_panic]
    fn test_log2_random_enrs_empty_input() {
        let all_nodes = vec![];
        log2_random_enrs(all_nodes).unwrap();
    }
}<|MERGE_RESOLUTION|>--- conflicted
+++ resolved
@@ -6,27 +6,6 @@
     sync::Arc,
     time::Duration,
 };
-<<<<<<< HEAD
-use utils::bytes::hex_encode;
-
-use super::{
-    discovery::Discovery,
-    overlay_service::{Node, OverlayCommand, OverlayRequest, OverlayService},
-    types::{
-        content_key::OverlayContentKey,
-        metric::{Distance, Metric},
-    },
-    Enr,
-};
-use crate::portalnet::{
-    storage::PortalStorage,
-    types::messages::{
-        Accept, Content, CustomPayload, FindContent, FindNodes, Message, Nodes, Offer, Ping, Pong,
-        ProtocolId, Request, Response,
-    },
-};
-=======
->>>>>>> 519237c2
 
 use anyhow::anyhow;
 use discv5::{
@@ -35,12 +14,7 @@
     kbucket::{Filter, KBucketsTable, NodeStatus, MAX_NODES_PER_BUCKET},
     TalkRequest,
 };
-<<<<<<< HEAD
-use futures::channel::oneshot;
-=======
-use ethereum_types::U256;
 use futures::{channel::oneshot, future::join_all};
->>>>>>> 519237c2
 use log::error;
 use parking_lot::RwLock;
 use rand::seq::IteratorRandom;
@@ -62,7 +36,7 @@
                 Accept, ByteList, Content, CustomPayload, FindContent, FindNodes, Message, Nodes,
                 Offer, Ping, Pong, PopulatedOffer, ProtocolId, Request, Response,
             },
-            metric::{Metric, XorMetric},
+            metric::{Distance, Metric, XorMetric},
             node::Node,
         },
         Enr,
