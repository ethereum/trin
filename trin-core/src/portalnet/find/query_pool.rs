// Copyright 2019 Parity Technologies (UK) Ltd.
//
// Permission is hereby granted, free of charge, to any person obtaining a
// copy of this software and associated documentation files (the "Software"),
// to deal in the Software without restriction, including without limitation
// the rights to use, copy, modify, merge, publish, distribute, sublicense,
// and/or sell copies of the Software, and to permit persons to whom the
// Software is furnished to do so, subject to the following conditions:
//
// The above copyright notice and this permission notice shall be included in
// all copies or substantial portions of the Software.
//
// THE SOFTWARE IS PROVIDED "AS IS", WITHOUT WARRANTY OF ANY KIND, EXPRESS
// OR IMPLIED, INCLUDING BUT NOT LIMITED TO THE WARRANTIES OF MERCHANTABILITY,
// FITNESS FOR A PARTICULAR PURPOSE AND NONINFRINGEMENT. IN NO EVENT SHALL THE
// AUTHORS OR COPYRIGHT HOLDERS BE LIABLE FOR ANY CLAIM, DAMAGES OR OTHER
// LIABILITY, WHETHER IN AN ACTION OF CONTRACT, TORT OR OTHERWISE, ARISING
// FROM, OUT OF OR IN CONNECTION WITH THE SOFTWARE OR THE USE OR OTHER
// DEALINGS IN THE SOFTWARE.

// This basis of this file has been taken from the rust-libp2p codebase:
// https://github.com/libp2p/rust-libp2p

use super::{iterators::query::Query, query_info::QueryInfo};

use discv5::kbucket::Key;
use fnv::FnvHashMap;
use std::{
    marker::PhantomData,
    time::{Duration, Instant},
};

pub trait TargetKey<TNodeId> {
    fn key(&self) -> Key<TNodeId>;
}

/// A `QueryPool` provides an aggregate state machine for driving `Query`s to completion.
///
/// Internally, a `Query` is in turn driven by an underlying `QueryPeerIter`
/// that determines the peer selection strategy, i.e. the order in which the
/// peers involved in the query should be contacted.
<<<<<<< HEAD
pub struct QueryPool<TNodeId, TQuery> {
    _next_id: QueryId,
=======
pub struct QueryPool<TNodeId, TResponse, TResult, TQuery> {
    next_id: QueryId,
>>>>>>> fe1ee1bf
    query_timeout: Duration,
    queries: FnvHashMap<QueryId, (QueryInfo, TQuery)>,
    marker: PhantomData<TNodeId>,
}

/// The observable states emitted by [`QueryPool::poll`].
#[allow(clippy::type_complexity)]
pub enum QueryPoolState<'a, TNodeId, TQuery> {
    /// The pool is idle, i.e. there are no queries to process.
    Idle,
    /// At least one query is waiting for results. `Some(request)` indicates
    /// that a new request is now being waited on.
    Waiting(Option<(QueryId, &'a mut QueryInfo, &'a mut TQuery, TNodeId)>),
    /// A query has finished.
    Finished(QueryId, QueryInfo, TQuery),
    /// A query has timed out.
    Timeout(QueryId, QueryInfo, TQuery),
}

impl<TNodeId, TQuery> QueryPool<TNodeId, TQuery>
where
    TNodeId: Into<Key<TNodeId>> + Eq + Clone,
    TQuery: Query<TNodeId>,
{
    /// Creates a new `QueryPool` with the given configuration.
    pub fn new(query_timeout: Duration) -> Self {
        QueryPool {
            next_id: QueryId(0),
            query_timeout,
            queries: Default::default(),
            marker: PhantomData,
        }
    }

    /// Returns an iterator over the queries in the pool.
    pub fn iter(&self) -> impl Iterator<Item = &(QueryInfo, TQuery)> {
        self.queries.values()
    }

    /// Adds a query to the pool.
    pub fn add_query(&mut self, query_info: QueryInfo, query: TQuery) -> QueryId {
        let id = self.next_id;
        self.next_id = QueryId(self.next_id.wrapping_add(1));
        self.queries.insert(id, (query_info, query));
        id
    }

    /// Returns a mutable reference to a query with the given ID, if it is in the pool.
    pub fn get_mut(&mut self, id: QueryId) -> Option<&mut (QueryInfo, TQuery)> {
        self.queries.get_mut(&id)
    }

    /// Polls the pool to advance the queries.
    pub fn poll(&mut self) -> QueryPoolState<'_, TNodeId, TQuery> {
        let now = Instant::now();
        let mut finished = None;
        let mut waiting = None;
        let mut timeout = None;

        for (&query_id, (_, query)) in self.queries.iter_mut() {
            if let None = query.started() {
                query.start(now);
            }
            match query.poll(now) {
                QueryState::Finished => {
                    finished = Some(query_id);
                    break;
                }
                QueryState::Waiting(Some(return_peer)) => {
                    waiting = Some((query_id, return_peer));
                    break;
                }
                QueryState::Waiting(None) | QueryState::WaitingAtCapacity => {
                    let elapsed = now - query.started().unwrap_or(now);
                    if elapsed >= self.query_timeout {
                        timeout = Some(query_id);
                        break;
                    }
                }
            }
        }

        if let Some((query_id, return_peer)) = waiting {
            let (query_info, query) = self.queries.get_mut(&query_id).expect("s.a.");
            return QueryPoolState::Waiting(Some((query_id, query_info, query, return_peer)));
        }

        if let Some(query_id) = finished {
            let (query_info, query) = self.queries.remove(&query_id).expect("s.a.");
            return QueryPoolState::Finished(query_id, query_info, query);
        }

        if let Some(query_id) = timeout {
            let (query_info, query) = self.queries.remove(&query_id).expect("s.a.");
            return QueryPoolState::Timeout(query_id, query_info, query);
        }

        if self.queries.is_empty() {
            QueryPoolState::Idle
        } else {
            QueryPoolState::Waiting(None)
        }
    }
}

/// Unique identifier for an active query.
#[derive(Debug, Copy, Clone, Hash, PartialEq, Eq)]
pub struct QueryId(pub usize);

impl std::ops::Deref for QueryId {
    type Target = usize;
    fn deref(&self) -> &Self::Target {
        &self.0
    }
}

impl std::fmt::Display for QueryId {
    fn fmt(&self, f: &mut std::fmt::Formatter<'_>) -> std::fmt::Result {
        write!(f, "{}", self.0)
    }
}

/// The state of the query reported by [`closest::FindNodeQuery::next`].
#[derive(Debug, Clone, PartialEq, Eq)]
pub enum QueryState<TNodeId> {
    /// The query is waiting for results.
    ///
    /// `Some(peer)` indicates that the query is now waiting for a result
    /// from `peer`, in addition to any other peers for which the query is already
    /// waiting for results.
    ///
    /// `None` indicates that the query is waiting for results and there is no
    /// new peer to contact, despite the query not being at capacity w.r.t.
    /// the permitted parallelism.
    Waiting(Option<TNodeId>),

    /// The query is waiting for results and is at capacity w.r.t. the
    /// permitted parallelism.
    WaitingAtCapacity,

    /// The query finished.
    Finished,
}<|MERGE_RESOLUTION|>--- conflicted
+++ resolved
@@ -39,13 +39,8 @@
 /// Internally, a `Query` is in turn driven by an underlying `QueryPeerIter`
 /// that determines the peer selection strategy, i.e. the order in which the
 /// peers involved in the query should be contacted.
-<<<<<<< HEAD
 pub struct QueryPool<TNodeId, TQuery> {
-    _next_id: QueryId,
-=======
-pub struct QueryPool<TNodeId, TResponse, TResult, TQuery> {
     next_id: QueryId,
->>>>>>> fe1ee1bf
     query_timeout: Duration,
     queries: FnvHashMap<QueryId, (QueryInfo, TQuery)>,
     marker: PhantomData<TNodeId>,
