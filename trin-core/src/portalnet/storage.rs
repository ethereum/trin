use std::{
    convert::TryInto,
    fmt, fs,
    path::{Path, PathBuf},
    sync::Arc,
};

use discv5::enr::NodeId;
use hex;
use r2d2::Pool;
use r2d2_sqlite::SqliteConnectionManager;
use rocksdb::{Options, DB};
use rusqlite::params;
<<<<<<< HEAD
=======
use thiserror::Error;
use tracing::{debug, error, info};
>>>>>>> 7b5bbd70

use super::types::{
    content_key::OverlayContentKey,
    distance::{Distance, Metric, XorMetric},
};
use crate::utils::db::get_data_dir;

// TODO: Replace enum with generic type parameter. This will require that we have a way to
// associate a "find farthest" query with the generic Metric.
#[derive(Copy, Clone, Debug)]
pub enum DistanceFunction {
    Xor,
}

/// An error from an operation on a `ContentStore`.
#[derive(Debug)]
pub enum ContentStoreError {
    /// An error from the underlying database.
    Database(String),
    /// An IO error.
    Io(std::io::Error),
    /// Unable to store content because it does not fall within the store's radius.
    InsufficientRadius {
        radius: Distance,
        distance: Distance,
    },
    /// Unable to store or retrieve data because it is invalid.
    InvalidData(String),
}

impl fmt::Display for ContentStoreError {
    fn fmt(&self, f: &mut fmt::Formatter<'_>) -> fmt::Result {
        let message = match self {
            Self::Database(err) => format!("database error {}", err),
            Self::Io(err) => format!("IO error {}", err),
            Self::InsufficientRadius { radius, distance } => format!(
                "radius {} insufficient to store content at distance {}",
                radius, distance
            ),
            Self::InvalidData(err) => format!("data invalid {}", err),
        };

        write!(f, "{}", message)
    }
}

impl std::error::Error for ContentStoreError {}

impl From<rocksdb::Error> for ContentStoreError {
    fn from(err: rocksdb::Error) -> Self {
        Self::Database(format!("(rocksdb) {}", err.to_string()))
    }
}

impl From<rusqlite::Error> for ContentStoreError {
    fn from(err: rusqlite::Error) -> Self {
        Self::Database(format!("(sqlite) {}", err.to_string()))
    }
}

impl From<r2d2::Error> for ContentStoreError {
    fn from(err: r2d2::Error) -> Self {
        Self::Database(format!("(r2d2) {}", err.to_string()))
    }
}

impl From<std::io::Error> for ContentStoreError {
    fn from(err: std::io::Error) -> Self {
        Self::Io(err)
    }
}

/// A data store for Portal Network content (data).
pub trait ContentStore {
    /// Looks up a piece of content by `key`.
    fn get<K: OverlayContentKey>(&self, key: &K) -> Result<Option<Vec<u8>>, ContentStoreError>;

    /// Puts a piece of content into the store.
    fn put<K: OverlayContentKey, V: AsRef<[u8]>>(
        &mut self,
        key: K,
        value: V,
    ) -> Result<(), ContentStoreError>;

    /// Returns whether the content denoted by `key` is within the radius of the data store and not
    /// already stored within the data store.
    fn is_key_within_radius_and_unavailable<K: OverlayContentKey>(
        &self,
        key: &K,
    ) -> Result<bool, ContentStoreError>;

    /// Returns the radius of the data store.
    fn radius(&self) -> Distance;
}

/// An in-memory `ContentStore`.
pub struct MemoryContentStore {
    /// The content store.
    store: std::collections::HashMap<Vec<u8>, Vec<u8>>,
    /// The `NodeId` of the local node.
    node_id: NodeId,
    /// The distance function used by the store to compute distances.
    distance_fn: DistanceFunction,
    /// The radius of the store.
    radius: Distance,
}

impl MemoryContentStore {
    /// Constructs a new `MemoryPortalContentStore`.
    pub fn new(node_id: NodeId, distance_fn: DistanceFunction) -> Self {
        Self {
            store: std::collections::HashMap::new(),
            node_id,
            distance_fn,
            radius: Distance::MAX,
        }
    }

    /// Returns the distance to `key` from the local `NodeId` according to the distance function.
    fn distance_to_key<K: OverlayContentKey>(&self, key: &K) -> Distance {
        match self.distance_fn {
            DistanceFunction::Xor => XorMetric::distance(&key.content_id(), &self.node_id.raw()),
        }
    }

    /// Returns `true` if the content store contains data for `key`.
    fn contains_key<K: OverlayContentKey>(&self, key: &K) -> bool {
        let key = key.content_id().to_vec();
        self.store.contains_key(&key)
    }
}

impl ContentStore for MemoryContentStore {
    fn get<K: OverlayContentKey>(&self, key: &K) -> Result<Option<Vec<u8>>, ContentStoreError> {
        let key = key.content_id();
        let val = self.store.get(&key.to_vec()).map(|val| val.clone());
        Ok(val)
    }

    fn put<K: OverlayContentKey, V: AsRef<[u8]>>(
        &mut self,
        key: K,
        value: V,
    ) -> Result<(), ContentStoreError> {
        let content_id = key.content_id();
        let value: &[u8] = value.as_ref();
        self.store.insert(content_id.to_vec(), value.to_vec());

        Ok(())
    }

    fn is_key_within_radius_and_unavailable<K: OverlayContentKey>(
        &self,
        key: &K,
    ) -> Result<bool, ContentStoreError> {
        let distance = self.distance_to_key(key);
        if distance > self.radius {
            return Ok(false);
        }

        Ok(!self.contains_key(key))
    }

    fn radius(&self) -> Distance {
        self.radius
    }
}

/// Struct for configuring a `PortalStorage` instance.
#[derive(Clone)]
pub struct PortalStorageConfig {
    pub storage_capacity_kb: u64,
    pub node_id: NodeId,
    pub distance_fn: DistanceFunction,
    pub db: Arc<rocksdb::DB>,
    pub accumulator_db: Arc<rocksdb::DB>,
    pub sql_connection_pool: Pool<SqliteConnectionManager>,
}

impl PortalStorageConfig {
    pub fn new(storage_capacity_kb: u64, node_id: NodeId) -> Self {
        let db = Arc::new(PortalStorage::setup_rocksdb(node_id).unwrap());
        let accumulator_db = Arc::new(PortalStorage::setup_accumulatordb(node_id).unwrap());
        let sql_connection_pool = PortalStorage::setup_sql(node_id).unwrap();
        Self {
            storage_capacity_kb,
            node_id,
            distance_fn: DistanceFunction::Xor,
            db,
            accumulator_db,
            sql_connection_pool,
        }
    }
}

/// Struct whose public methods abstract away Kademlia-based store behavior.
#[derive(Debug)]
pub struct PortalStorage {
    node_id: NodeId,
    storage_capacity_in_bytes: u64,
    radius: Distance,
    farthest_content_id: Option<[u8; 32]>,
    db: Arc<rocksdb::DB>,
    accumulator_db: Arc<rocksdb::DB>,
    sql_connection_pool: Pool<SqliteConnectionManager>,
    distance_fn: DistanceFunction,
}

impl ContentStore for PortalStorage {
    fn get<K: OverlayContentKey>(&self, key: &K) -> Result<Option<Vec<u8>>, ContentStoreError> {
        let content_id = key.content_id();

        let value = if content_id == LATEST_MASTER_ACC_CONTENT_ID {
            self.accumulator_db.get(content_id)?
        } else {
            self.db.get(content_id)?
        };

        Ok(value)
    }

    fn put<K: OverlayContentKey, V: AsRef<[u8]>>(
        &mut self,
        key: K,
        value: V,
    ) -> Result<(), ContentStoreError> {
        self.store(&key, &value.as_ref().to_vec())
    }

    fn is_key_within_radius_and_unavailable<K: OverlayContentKey>(
        &self,
        key: &K,
    ) -> Result<bool, ContentStoreError> {
        let distance = self.distance_to_key(key);
        if distance > self.radius {
            return Ok(false);
        }

        let key = key.content_id();
        let is_key_available = self.db.get_pinned(&key)?.is_some();
        Ok(!is_key_available)
    }

    fn radius(&self) -> Distance {
        self.radius
    }
}

const LATEST_MASTER_ACC_CONTENT_ID: [u8; 32] = [
    192, 186, 138, 51, 172, 103, 244, 74, 191, 245, 152, 77, 251, 182, 245, 108, 70, 184, 128, 172,
    43, 134, 225, 242, 62, 127, 169, 196, 2, 197, 58, 231,
];

impl PortalStorage {
    /// Public constructor for building a `PortalStorage` object.
    /// Checks whether a populated database already exists vs a fresh instance.
    pub fn new(config: PortalStorageConfig) -> Result<Self, ContentStoreError> {
        // Initialize the instance
        let mut storage = Self {
            node_id: config.node_id,
            storage_capacity_in_bytes: config.storage_capacity_kb * 1000,
            radius: Distance::MAX,
            db: config.db,
            accumulator_db: config.accumulator_db,
            farthest_content_id: None,
            sql_connection_pool: config.sql_connection_pool,
            distance_fn: config.distance_fn,
        };

        // Check whether we already have data, and if so
        // use it to set the farthest_key and data_radius fields
        match storage.find_farthest_content_id()? {
            Some(content_id) => {
                storage.farthest_content_id = Some(content_id.clone());
                if storage.capacity_reached()? {
                    storage.radius = storage.distance_to_content_id(&content_id);
                }
            }
            // No farthest key found, carry on with blank slate settings
            None => (),
        }

        Ok(storage)
    }

    /// Returns the distance to `key` from the local `NodeId` according to the distance function.
    fn distance_to_key<K: OverlayContentKey>(&self, key: &K) -> Distance {
        match self.distance_fn {
            DistanceFunction::Xor => XorMetric::distance(&key.content_id(), &self.node_id.raw()),
        }
    }

    /// Method for storing a given value for a given content-key.
    fn store(
        &mut self,
        key: &impl OverlayContentKey,
        value: &Vec<u8>,
    ) -> Result<(), ContentStoreError> {
        let content_id = key.content_id();
        let distance_to_content_id = self.distance_to_content_id(&content_id);

        // Always store master accumulators in accumulator db
        // todo: add logic to accumulator_db to only overwrite if new macc is longer
        if content_id == LATEST_MASTER_ACC_CONTENT_ID {
            self.accumulator_db.put(&content_id, value)?;
        } else if distance_to_content_id > self.radius {
            // Return Err if non-macc content is outside radius
            debug!("Not storing: {:02X?}", key.clone().into());
            return Err(ContentStoreError::InsufficientRadius {
                radius: self.radius,
                distance: distance_to_content_id,
            });
        }

        // Store the data in radius db
        self.db_insert(&content_id, value)?;
        // Revert rocks db action if there's an error with writing to metadata db
        if let Err(err) = self.meta_db_insert(&content_id, &key.clone().into(), value) {
            debug!(
                "Error writing content ID {:?} to meta db. Reverting: {:?}",
                content_id, err
            );
            self.db.delete(&content_id)?;
            return Err(err.into());
        }

        // Update the farthest key if this key is either 1.) the first key ever or 2.) farther than the current farthest.
        match self.farthest_content_id.as_ref() {
            None => {
                self.farthest_content_id = Some(content_id);
            }
            Some(farthest) => {
                if distance_to_content_id > self.distance_to_content_id(&farthest) {
                    self.farthest_content_id = Some(content_id.clone());
                }
            }
        }

        // Delete furthest data until our data usage is less than capacity.
        while self.capacity_reached()? {
            // Unwrap because this was set in the block before this loop.
            let id_to_remove = self.farthest_content_id.clone().unwrap();

            debug!(
                "Capacity reached, deleting farthest: {}",
                hex::encode(&id_to_remove)
            );

            let deleted_value = self.db.get(&id_to_remove)?;
            self.db.delete(&id_to_remove)?;
            // Revert rocksdb action if there's an error with writing to metadata db
            if let Err(err) = self.meta_db_remove(&id_to_remove) {
                debug!(
                    "Error writing content ID {:?} to meta db. Reverting: {:?}",
                    content_id, err
                );
                if let Some(value) = deleted_value {
                    self.db_insert(&content_id, &value)?;
                }

                let err = format!("failed deletion {}", err);
                return Err(ContentStoreError::Database(err));
            }

            match self.find_farthest_content_id()? {
                None => {
                    error!("Database is over-capacity, but could not find find entry to delete!");
                    self.farthest_content_id = None;
                    // stop attempting to delete to avoid infinite loop
                    break;
                }
                Some(farthest) => {
                    debug!("Found new farthest: {}", hex::encode(&farthest));
                    self.farthest_content_id = Some(farthest.clone());
                    self.radius = self.distance_to_content_id(&farthest);
                }
            }
        }

        Ok(())
    }

    /// Public method for retrieving the node's current radius.
    pub fn radius(&self) -> Distance {
        self.radius
    }

    /// Public method for determining how much actual disk space is being used to store this node's Portal Network data.
    /// Intended for analysis purposes. PortalStorage's capacity decision-making is not based off of this method.
    /// Does not include accumulator database.
    pub fn get_total_storage_usage_in_bytes_on_disk(&self) -> Result<u64, ContentStoreError> {
        Ok(self.get_total_size_of_directory_in_bytes(get_data_dir(self.node_id))?)
    }

    /// Internal method for inserting data into the db.
    fn db_insert(&self, content_id: &[u8; 32], value: &Vec<u8>) -> Result<(), ContentStoreError> {
        self.db.put(&content_id, value)?;
        Ok(())
    }

    /// Internal method for inserting data into the meta db.
    fn meta_db_insert(
        &self,
        content_id: &[u8; 32],
        content_key: &Vec<u8>,
        value: &Vec<u8>,
    ) -> Result<(), ContentStoreError> {
        let content_id_as_u32: u32 = Self::byte_vector_to_u32(content_id.to_vec());
        let value_size = value.len();
        let content_key = hex::encode(content_key);
        match self.sql_connection_pool.get()?.execute(
            INSERT_QUERY,
            params![
                content_id.to_vec(),
                content_id_as_u32,
                content_key,
                value_size
            ],
        ) {
            Ok(_) => Ok(()),
            Err(err) => Err(err.into()),
        }
    }

    /// Internal method for removing a given content-id from the meta db.
    fn meta_db_remove(&self, content_id: &[u8; 32]) -> Result<(), ContentStoreError> {
        self.sql_connection_pool
            .get()?
            .execute(DELETE_QUERY, [content_id.to_vec()])?;
        Ok(())
    }

    /// Internal method for determining whether the node is over-capacity.
    fn capacity_reached(&self) -> Result<bool, ContentStoreError> {
        let storage_usage = self.get_total_storage_usage_in_bytes_from_network()?;
        Ok(storage_usage > self.storage_capacity_in_bytes)
    }

    /// Internal method for measuring the total amount of requestable data that the node is storing.
    fn get_total_storage_usage_in_bytes_from_network(&self) -> Result<u64, ContentStoreError> {
        let conn = self.sql_connection_pool.get()?;
        let mut query = conn.prepare(TOTAL_DATA_SIZE_QUERY)?;

        let result = query.query_map([], |row| Ok(DataSizeSum { sum: row.get(0)? }));

        let sum = match result?.next() {
            Some(x) => x,
            None => {
                let err = format!("unable to compute sum over content item sizes");
                return Err(ContentStoreError::Database(err));
            }
        }?
        .sum;

        Ok(sum)
    }

    /// Internal method for finding the piece of stored data that has the farthest content id from our
    /// node id, according to xor distance. Used to determine which data to drop when at a capacity.
    fn find_farthest_content_id(&self) -> Result<Option<[u8; 32]>, ContentStoreError> {
        let result = match self.distance_fn {
            DistanceFunction::Xor => {
                let node_id_u32 = Self::byte_vector_to_u32(self.node_id.raw().to_vec());

                let conn = self.sql_connection_pool.get()?;
                let mut query = conn.prepare(XOR_FIND_FARTHEST_QUERY)?;

                let mut result = query.query_map([node_id_u32], |row| {
                    Ok(ContentId {
                        id_long: row.get(0)?,
                    })
                })?;

                let result = match result.next() {
                    Some(row) => row,
                    None => {
                        return Ok(None);
                    }
                };
                let result = result?.id_long;
                let result_vec: [u8; 32] = match result.len() {
                    // If exact data size, safe to expect conversion.
                    32 => result.try_into().expect(
                        "Unexpectedly failed to convert 32 element vec to 32 element array.",
                    ),
                    // Received data of size other than 32 bytes.
                    length => {
                        let err = format!("content ID of length {} != 32", length);
                        return Err(ContentStoreError::InvalidData(err));
                    }
                };
                result_vec
            }
        };

        Ok(Some(result))
    }

    /// Internal method used to measure on-disk storage usage.
    fn get_total_size_of_directory_in_bytes(
        &self,
        path: impl AsRef<Path>,
    ) -> Result<u64, ContentStoreError> {
        let metadata = match fs::metadata(&path) {
            Ok(metadata) => metadata,
            Err(_) => {
                return Ok(0);
            }
        };
        let mut size = metadata.len();

        if metadata.is_dir() {
            for entry in fs::read_dir(&path)? {
                let dir = entry?;
                let path_string = match dir.path().into_os_string().into_string() {
                    Ok(path_string) => path_string,
                    Err(err) => {
                        let err = format!(
                            "unable to convert path {:?} into string {:?}",
                            path.as_ref(),
                            err
                        );
                        return Err(ContentStoreError::Database(err));
                    }
                };
                size += self.get_total_size_of_directory_in_bytes(path_string)?;
            }
        }

        Ok(size)
    }

    /// Method that returns the distance between our node ID and a given content ID.
    pub fn distance_to_content_id(&self, content_id: &[u8; 32]) -> Distance {
        match self.distance_fn {
            DistanceFunction::Xor => XorMetric::distance(content_id, &self.node_id.raw()),
        }
    }

    /// Converts most significant 4 bytes of a vector to a u32.
    fn byte_vector_to_u32(vec: Vec<u8>) -> u32 {
        if vec.len() < 4 {
            debug!("Error: XOR returned less than 4 bytes.");
            return 0;
        }

        let mut array: [u8; 4] = [0, 0, 0, 0];
        for (index, byte) in vec.iter().take(4).enumerate() {
            array[index] = byte.clone();
        }

        u32::from_be_bytes(array)
    }

    pub fn setup_config(
        node_id: NodeId,
        storage_capacity_kb: u32,
    ) -> Result<PortalStorageConfig, ContentStoreError> {
        // Arbitrarily set capacity at a quarter of what we're storing.
        // todo: make this ratio configurable
        let storage_capacity_kb = (storage_capacity_kb / 4) as u64;
        Ok(PortalStorageConfig::new(storage_capacity_kb, node_id))
    }

    /// Helper function for opening a RocksDB connection for the accumulatordb.
    pub fn setup_accumulatordb(node_id: NodeId) -> Result<rocksdb::DB, ContentStoreError> {
        let mut data_path: PathBuf = get_data_dir(node_id);
        data_path.push("accumulatordb");
        debug!("Setting up accumulatordb at path: {:?}", data_path);

        let mut db_opts = Options::default();
        db_opts.create_if_missing(true);
        Ok(DB::open(&db_opts, data_path)?)
    }

    /// Helper function for opening a RocksDB connection for the radius-constrained db.
    pub fn setup_rocksdb(node_id: NodeId) -> Result<rocksdb::DB, ContentStoreError> {
        let mut data_path: PathBuf = get_data_dir(node_id);
        data_path.push("rocksdb");
        debug!("Setting up RocksDB at path: {:?}", data_path);

        let mut db_opts = Options::default();
        db_opts.create_if_missing(true);
        Ok(DB::open(&db_opts, data_path)?)
    }

    /// Helper function for opening a SQLite connection.
    pub fn setup_sql(node_id: NodeId) -> Result<Pool<SqliteConnectionManager>, ContentStoreError> {
        let mut data_path: PathBuf = get_data_dir(node_id);
        data_path.push("trin.sqlite");
        info!("Setting up SqliteDB at path: {:?}", data_path);

        let manager = SqliteConnectionManager::file(data_path);
        let pool = Pool::new(manager)?;
        pool.get()?.execute(CREATE_QUERY, params![])?;
        Ok(pool)
    }
}

// SQLite Statements
const CREATE_QUERY: &str = "create table if not exists content_metadata (
                                content_id_long TEXT PRIMARY KEY,
                                content_id_short INTEGER NOT NULL,
                                content_key TEXT NOT NULL,
                                content_size INTEGER
                            )";

const INSERT_QUERY: &str =
    "INSERT OR IGNORE INTO content_metadata (content_id_long, content_id_short, content_key, content_size)
                            VALUES (?1, ?2, ?3, ?4)";

const DELETE_QUERY: &str = "DELETE FROM content_metadata
                            WHERE content_id_long = (?1)";

const XOR_FIND_FARTHEST_QUERY: &str = "SELECT
                                    content_id_long
                                    FROM content_metadata
                                    ORDER BY ((?1 | content_id_short) - (?1 & content_id_short)) DESC";

const TOTAL_DATA_SIZE_QUERY: &str = "SELECT SUM(content_size) FROM content_metadata";

// SQLite Result Containers
struct ContentId {
    id_long: Vec<u8>,
}

struct DataSizeSum {
    sum: u64,
}

#[cfg(test)]
pub mod test {

    use super::*;
    use crate::portalnet::types::content_key::IdentityContentKey;

    use crate::utils::db::setup_temp_dir;
    use quickcheck::{quickcheck, Arbitrary, Gen, QuickCheck, TestResult};
    use rand::RngCore;
    use serial_test::serial;

    const CAPACITY: u64 = 100;

    fn generate_random_content_key() -> IdentityContentKey {
        let mut key = [0u8; 32];
        rand::thread_rng().fill_bytes(&mut key);
        IdentityContentKey::new(key)
    }

    impl Arbitrary for IdentityContentKey {
        fn arbitrary(g: &mut Gen) -> Self {
            let mut value = [0; 32];
            for byte in value.iter_mut() {
                *byte = u8::arbitrary(g);
            }
            Self::new(value)
        }
    }

    #[test_log::test(tokio::test)]
    #[serial]
    async fn test_new() -> Result<(), ContentStoreError> {
        let temp_dir = setup_temp_dir();

        let node_id = NodeId::random();

        let storage_config = PortalStorageConfig::new(CAPACITY, node_id);
        let storage = PortalStorage::new(storage_config)?;

        // Assert that configs match the storage object's fields
        assert_eq!(storage.node_id, node_id);
        assert_eq!(storage.storage_capacity_in_bytes, CAPACITY * 1000);

        std::mem::drop(storage);
        temp_dir.close()?;
        Ok(())
    }

    #[test_log::test(tokio::test)]
    #[serial]
    async fn test_store() {
        fn test_store_random_bytes() -> TestResult {
            let temp_dir = setup_temp_dir();

            let node_id = NodeId::random();
            let storage_config = PortalStorageConfig::new(CAPACITY, node_id);
            let mut storage = PortalStorage::new(storage_config).unwrap();
            let content_key = generate_random_content_key();
            let mut value = [0u8; 32];
            rand::thread_rng().fill_bytes(&mut value);
            storage.store(&content_key, &value.to_vec()).unwrap();

            std::mem::drop(storage);
            temp_dir.close().unwrap();

            TestResult::passed()
        }
        QuickCheck::new()
            .tests(10)
            .quickcheck(test_store_random_bytes as fn() -> _);
    }

    #[test_log::test(tokio::test)]
    #[serial]
    async fn test_get_data() -> Result<(), ContentStoreError> {
        let temp_dir = setup_temp_dir();

        let node_id = NodeId::random();
        let storage_config = PortalStorageConfig::new(CAPACITY, node_id);
        let mut storage = PortalStorage::new(storage_config)?;
        let content_key = generate_random_content_key();
        let value: Vec<u8> = "OGFWs179fWnqmjvHQFGHszXloc3Wzdb4".into();
        storage.store(&content_key, &value)?;

        let result = storage.get(&content_key).unwrap().unwrap();

        assert_eq!(result, value);

        std::mem::drop(storage);
        temp_dir.close()?;
        Ok(())
    }

    #[test_log::test(tokio::test)]
    #[serial]
    async fn get_master_accumulator_from_accumulator_db() -> Result<(), ContentStoreError> {
        let temp_dir = setup_temp_dir();

        let node_id = NodeId::random();
        let storage_config = PortalStorageConfig::new(10, node_id);
        let mut storage = PortalStorage::new(storage_config)?;
        let master_accumulator_content_key = IdentityContentKey::new(LATEST_MASTER_ACC_CONTENT_ID);
        let master_accumulator_value: Vec<u8> = "OGFWs179fWnqmjvHQFGHszXloc3Wzdb4".into();

        storage.store(&master_accumulator_content_key, &master_accumulator_value)?;
        let result = storage
            .get(&master_accumulator_content_key)
            .unwrap()
            .unwrap();
        assert_eq!(result, master_accumulator_value);

        // fill up data storage until master accumulator is outside radius
        while storage.distance_to_content_id(&master_accumulator_content_key.content_id())
            <= storage.radius
        {
            let content_key = generate_random_content_key();
            let value: Vec<u8> = "abcdefghijklmnopqrstuvwxyz1234567890".into();
            let _ = storage.store(&content_key, &value);
        }

        // validate that master accumulator is still available
        let result = storage
            .get(&master_accumulator_content_key)
            .unwrap()
            .unwrap();
        assert_eq!(result, master_accumulator_value);

        std::mem::drop(storage);
        temp_dir.close()?;
        Ok(())
    }

    #[test_log::test(tokio::test)]
    #[serial]
    async fn test_get_total_storage() -> Result<(), ContentStoreError> {
        let temp_dir = setup_temp_dir();

        let node_id = NodeId::random();
        let storage_config = PortalStorageConfig::new(CAPACITY, node_id);
        let mut storage = PortalStorage::new(storage_config)?;

        let content_key = generate_random_content_key();
        let value: Vec<u8> = "OGFWs179fWnqmjvHQFGHszXloc3Wzdb4".into();
        storage.store(&content_key, &value)?;

        let bytes = storage.get_total_storage_usage_in_bytes_from_network()?;

        assert_eq!(32, bytes);

        std::mem::drop(storage);
        temp_dir.close()?;
        Ok(())
    }

    #[test_log::test(tokio::test)]
    #[serial]
    async fn test_find_farthest_empty_db() -> Result<(), ContentStoreError> {
        let temp_dir = setup_temp_dir();

        let node_id = NodeId::random();
        let storage_config = PortalStorageConfig::new(CAPACITY, node_id);
        let storage = PortalStorage::new(storage_config)?;

        let result = storage.find_farthest_content_id()?;
        assert!(result.is_none());

        std::mem::drop(storage);
        temp_dir.close()?;
        Ok(())
    }

    #[test_log::test(tokio::test)]
    #[serial]
    async fn test_find_farthest() {
        fn prop(x: IdentityContentKey, y: IdentityContentKey) -> TestResult {
            let temp_dir = setup_temp_dir();

            let node_id = NodeId::random();
            let val = vec![0x00, 0x01, 0x02, 0x03, 0x04];
            let storage_config = PortalStorageConfig::new(CAPACITY, node_id);
            let mut storage = PortalStorage::new(storage_config).unwrap();
            storage.store(&x, &val).unwrap();
            storage.store(&y, &val).unwrap();

            let expected_farthest = if storage.distance_to_content_id(&x.content_id())
                > storage.distance_to_content_id(&y.content_id())
            {
                x.content_id()
            } else {
                y.content_id()
            };

            let farthest = storage.find_farthest_content_id();

            std::mem::drop(storage);
            temp_dir.close().unwrap();

            TestResult::from_bool(farthest.unwrap().unwrap() == expected_farthest)
        }

        quickcheck(prop as fn(IdentityContentKey, IdentityContentKey) -> TestResult);
    }
}<|MERGE_RESOLUTION|>--- conflicted
+++ resolved
@@ -11,11 +11,7 @@
 use r2d2_sqlite::SqliteConnectionManager;
 use rocksdb::{Options, DB};
 use rusqlite::params;
-<<<<<<< HEAD
-=======
-use thiserror::Error;
 use tracing::{debug, error, info};
->>>>>>> 7b5bbd70
 
 use super::types::{
     content_key::OverlayContentKey,
