use std::{
    convert::TryInto,
    fmt, fs,
    path::{Path, PathBuf},
    sync::Arc,
};

use discv5::enr::NodeId;
use hex;
use r2d2::Pool;
use r2d2_sqlite::SqliteConnectionManager;
use rocksdb::{Options, DB};
use rusqlite::params;
use tracing::{debug, error, info};

use super::types::{
    content_key::OverlayContentKey,
    distance::{Distance, Metric, XorMetric},
};
use crate::utils::db::get_data_dir;

// TODO: Replace enum with generic type parameter. This will require that we have a way to
// associate a "find farthest" query with the generic Metric.
#[derive(Copy, Clone, Debug)]
pub enum DistanceFunction {
    Xor,
}

const LATEST_MASTER_ACC_CONTENT_ID: [u8; 32] = [
    192, 186, 138, 51, 172, 103, 244, 74, 191, 245, 152, 77, 251, 182, 245, 108, 70, 184, 128, 172,
    43, 134, 225, 242, 62, 127, 169, 196, 2, 197, 58, 231,
];

/// An error from an operation on a `ContentStore`.
#[derive(Debug)]
pub enum ContentStoreError {
    /// An error from the underlying database.
    Database(String),
    /// An IO error.
    Io(std::io::Error),
    /// Unable to store content because it does not fall within the store's radius.
    InsufficientRadius {
        radius: Distance,
        distance: Distance,
    },
    /// Unable to store or retrieve data because it is invalid.
    InvalidData(String),
}

impl fmt::Display for ContentStoreError {
    fn fmt(&self, f: &mut fmt::Formatter<'_>) -> fmt::Result {
        let message = match self {
            Self::Database(err) => format!("database error {}", err),
            Self::Io(err) => format!("IO error {}", err),
            Self::InsufficientRadius { radius, distance } => format!(
                "radius {} insufficient to store content at distance {}",
                radius, distance
            ),
            Self::InvalidData(err) => format!("data invalid {}", err),
        };

        write!(f, "{}", message)
    }
}

impl std::error::Error for ContentStoreError {}

impl From<rocksdb::Error> for ContentStoreError {
    fn from(err: rocksdb::Error) -> Self {
        Self::Database(format!("(rocksdb) {}", err.to_string()))
    }
}

impl From<rusqlite::Error> for ContentStoreError {
    fn from(err: rusqlite::Error) -> Self {
        Self::Database(format!("(sqlite) {}", err.to_string()))
    }
}

impl From<r2d2::Error> for ContentStoreError {
    fn from(err: r2d2::Error) -> Self {
        Self::Database(format!("(r2d2) {}", err.to_string()))
    }
}

impl From<std::io::Error> for ContentStoreError {
    fn from(err: std::io::Error) -> Self {
        Self::Io(err)
    }
}

/// A data store for Portal Network content (data).
pub trait ContentStore {
    /// Looks up a piece of content by `key`.
    fn get<K: OverlayContentKey>(&self, key: &K) -> Result<Option<Vec<u8>>, ContentStoreError>;

    /// Puts a piece of content into the store.
    fn put<K: OverlayContentKey, V: AsRef<[u8]>>(
        &mut self,
        key: K,
        value: V,
    ) -> Result<(), ContentStoreError>;

    /// Returns whether the content denoted by `key` is within the radius of the data store and not
    /// already stored within the data store.
    fn is_key_within_radius_and_unavailable<K: OverlayContentKey>(
        &self,
        key: &K,
    ) -> Result<bool, ContentStoreError>;

    /// Returns the radius of the data store.
    fn radius(&self) -> Distance;
}

/// An in-memory `ContentStore`.
pub struct MemoryContentStore {
    /// The content store.
    store: std::collections::HashMap<Vec<u8>, Vec<u8>>,
    /// The master accumulator.
    accumulator: Option<Vec<u8>>,
    /// The `NodeId` of the local node.
    node_id: NodeId,
    /// The distance function used by the store to compute distances.
    distance_fn: DistanceFunction,
    /// The radius of the store.
    radius: Distance,
}

impl MemoryContentStore {
    /// Constructs a new `MemoryPortalContentStore`.
    pub fn new(node_id: NodeId, distance_fn: DistanceFunction) -> Self {
        Self {
            store: std::collections::HashMap::new(),
            accumulator: None,
            node_id,
            distance_fn,
            radius: Distance::MAX,
        }
    }

    /// Sets the radius of the store to `radius`.
    pub fn set_radius(&mut self, radius: Distance) {
        self.radius = radius;
    }

    /// Returns the distance to `key` from the local `NodeId` according to the distance function.
    fn distance_to_key<K: OverlayContentKey>(&self, key: &K) -> Distance {
        match self.distance_fn {
            DistanceFunction::Xor => XorMetric::distance(&key.content_id(), &self.node_id.raw()),
        }
    }

    /// Returns `true` if the content store contains data for `key`.
    fn contains_key<K: OverlayContentKey>(&self, key: &K) -> bool {
        // Perform separate check for master accumulator.
        if key.content_id() == LATEST_MASTER_ACC_CONTENT_ID {
            return self.accumulator.is_some();
        }

        let key = key.content_id().to_vec();
        self.store.contains_key(&key)
    }
}

impl ContentStore for MemoryContentStore {
    fn get<K: OverlayContentKey>(&self, key: &K) -> Result<Option<Vec<u8>>, ContentStoreError> {
        let key = key.content_id();

        // If the key corresponds to the master accumulator, then we do not look up the key in the
        // map.
        if key == LATEST_MASTER_ACC_CONTENT_ID {
            return Ok(self.accumulator.clone());
        }

        let val = self.store.get(&key.to_vec()).map(|val| val.clone());
        Ok(val)
    }

    fn put<K: OverlayContentKey, V: AsRef<[u8]>>(
        &mut self,
        key: K,
        value: V,
    ) -> Result<(), ContentStoreError> {
        let content_id = key.content_id();

        // If the key corresponds to the master accumulator, then set the field to the new value.
        if content_id == LATEST_MASTER_ACC_CONTENT_ID {
            self.accumulator = Some(value.as_ref().to_vec());
            return Ok(());
        }

        let value: &[u8] = value.as_ref();
        self.store.insert(content_id.to_vec(), value.to_vec());

        Ok(())
    }

    fn is_key_within_radius_and_unavailable<K: OverlayContentKey>(
        &self,
        key: &K,
    ) -> Result<bool, ContentStoreError> {
        if key.content_id() == LATEST_MASTER_ACC_CONTENT_ID {
            return Ok(self.accumulator.is_none());
        }

        let distance = self.distance_to_key(key);
        if distance > self.radius {
            return Ok(false);
        }

        Ok(!self.contains_key(key))
    }

    fn radius(&self) -> Distance {
        self.radius
    }
}

/// Struct for configuring a `PortalStorage` instance.
#[derive(Clone)]
pub struct PortalStorageConfig {
    pub storage_capacity_kb: u64,
    pub node_id: NodeId,
    pub distance_fn: DistanceFunction,
    pub db: Arc<rocksdb::DB>,
    pub accumulator_db: Arc<rocksdb::DB>,
    pub sql_connection_pool: Pool<SqliteConnectionManager>,
}

impl PortalStorageConfig {
    pub fn new(storage_capacity_kb: u64, node_id: NodeId) -> Self {
        let db = Arc::new(PortalStorage::setup_rocksdb(node_id).unwrap());
        let accumulator_db = Arc::new(PortalStorage::setup_accumulatordb(node_id).unwrap());
        let sql_connection_pool = PortalStorage::setup_sql(node_id).unwrap();
        Self {
            storage_capacity_kb,
            node_id,
            distance_fn: DistanceFunction::Xor,
            db,
            accumulator_db,
            sql_connection_pool,
        }
    }
}

/// Struct whose public methods abstract away Kademlia-based store behavior.
#[derive(Debug)]
pub struct PortalStorage {
    node_id: NodeId,
    storage_capacity_in_bytes: u64,
    radius: Distance,
    farthest_content_id: Option<[u8; 32]>,
    db: Arc<rocksdb::DB>,
    accumulator_db: Arc<rocksdb::DB>,
    sql_connection_pool: Pool<SqliteConnectionManager>,
    distance_fn: DistanceFunction,
}

impl ContentStore for PortalStorage {
    fn get<K: OverlayContentKey>(&self, key: &K) -> Result<Option<Vec<u8>>, ContentStoreError> {
        let content_id = key.content_id();

        let value = if content_id == LATEST_MASTER_ACC_CONTENT_ID {
            self.accumulator_db.get(content_id)?
        } else {
            self.db.get(content_id)?
        };

        Ok(value)
    }

    fn put<K: OverlayContentKey, V: AsRef<[u8]>>(
        &mut self,
        key: K,
        value: V,
    ) -> Result<(), ContentStoreError> {
        self.store(&key, &value.as_ref().to_vec())
    }

    fn is_key_within_radius_and_unavailable<K: OverlayContentKey>(
        &self,
        key: &K,
    ) -> Result<bool, ContentStoreError> {
        let distance = self.distance_to_key(key);
        if distance > self.radius {
            return Ok(false);
        }

        let key = key.content_id();
        let is_key_available = self.db.get_pinned(&key)?.is_some();
        Ok(!is_key_available)
    }

    fn radius(&self) -> Distance {
        self.radius
    }
}

impl PortalStorage {
    /// Public constructor for building a `PortalStorage` object.
    /// Checks whether a populated database already exists vs a fresh instance.
    pub fn new(config: PortalStorageConfig) -> Result<Self, ContentStoreError> {
        // Initialize the instance
        let mut storage = Self {
            node_id: config.node_id,
            storage_capacity_in_bytes: config.storage_capacity_kb * 1000,
            radius: Distance::MAX,
            db: config.db,
            accumulator_db: config.accumulator_db,
            farthest_content_id: None,
            sql_connection_pool: config.sql_connection_pool,
            distance_fn: config.distance_fn,
        };

        // Check whether we already have data, and if so
        // use it to set the farthest_key and data_radius fields
        match storage.find_farthest_content_id()? {
            Some(content_id) => {
                storage.farthest_content_id = Some(content_id.clone());
                if storage.capacity_reached()? {
                    storage.radius = storage.distance_to_content_id(&content_id);
                }
            }
            // No farthest key found, carry on with blank slate settings
            None => (),
        }

        Ok(storage)
    }

    /// Returns the distance to `key` from the local `NodeId` according to the distance function.
    fn distance_to_key<K: OverlayContentKey>(&self, key: &K) -> Distance {
        match self.distance_fn {
            DistanceFunction::Xor => XorMetric::distance(&key.content_id(), &self.node_id.raw()),
        }
    }

    /// Method for storing a given value for a given content-key.
    fn store(
        &mut self,
        key: &impl OverlayContentKey,
        value: &Vec<u8>,
    ) -> Result<(), ContentStoreError> {
        let content_id = key.content_id();
        let distance_to_content_id = self.distance_to_content_id(&content_id);

        // Always store master accumulators in accumulator db
        // todo: add logic to accumulator_db to only overwrite if new macc is longer
        if content_id == LATEST_MASTER_ACC_CONTENT_ID {
            self.accumulator_db.put(&content_id, value)?;
        } else if distance_to_content_id > self.radius {
            // Return Err if non-macc content is outside radius
            debug!("Not storing: {:02X?}", key.clone().into());
            return Err(ContentStoreError::InsufficientRadius {
                radius: self.radius,
                distance: distance_to_content_id,
            });
        }

        // Store the data in radius db
        self.db_insert(&content_id, value)?;
        // Revert rocks db action if there's an error with writing to metadata db
        if let Err(err) = self.meta_db_insert(&content_id, &key.clone().into(), value) {
            debug!(
                "Error writing content ID {:?} to meta db. Reverting: {:?}",
                content_id, err
            );
            self.db.delete(&content_id)?;
            return Err(err.into());
        }

        // Update the farthest key if this key is either 1.) the first key ever or 2.) farther than the current farthest.
        match self.farthest_content_id.as_ref() {
            None => {
                self.farthest_content_id = Some(content_id);
            }
            Some(farthest) => {
                if distance_to_content_id > self.distance_to_content_id(&farthest) {
                    self.farthest_content_id = Some(content_id.clone());
                }
            }
        }

        // Delete furthest data until our data usage is less than capacity.
        while self.capacity_reached()? {
            // Unwrap because this was set in the block before this loop.
            let id_to_remove = self.farthest_content_id.clone().unwrap();

            debug!(
                "Capacity reached, deleting farthest: {}",
                hex::encode(&id_to_remove)
            );

            let deleted_value = self.db.get(&id_to_remove)?;
            self.db.delete(&id_to_remove)?;
            // Revert rocksdb action if there's an error with writing to metadata db
            if let Err(err) = self.meta_db_remove(&id_to_remove) {
                debug!(
                    "Error writing content ID {:?} to meta db. Reverting: {:?}",
                    content_id, err
                );
                if let Some(value) = deleted_value {
                    self.db_insert(&content_id, &value)?;
                }

                let err = format!("failed deletion {}", err);
                return Err(ContentStoreError::Database(err));
            }

            match self.find_farthest_content_id()? {
                None => {
                    error!("Database is over-capacity, but could not find find entry to delete!");
                    self.farthest_content_id = None;
                    // stop attempting to delete to avoid infinite loop
                    break;
                }
                Some(farthest) => {
                    debug!("Found new farthest: {}", hex::encode(&farthest));
                    self.farthest_content_id = Some(farthest.clone());
                    self.radius = self.distance_to_content_id(&farthest);
                }
            }
        }

        Ok(())
    }

    /// Public method for retrieving the node's current radius.
    pub fn radius(&self) -> Distance {
        self.radius
    }

    /// Public method for determining how much actual disk space is being used to store this node's Portal Network data.
    /// Intended for analysis purposes. PortalStorage's capacity decision-making is not based off of this method.
    /// Does not include accumulator database.
    pub fn get_total_storage_usage_in_bytes_on_disk(&self) -> Result<u64, ContentStoreError> {
        Ok(self.get_total_size_of_directory_in_bytes(get_data_dir(self.node_id))?)
    }

    /// Internal method for inserting data into the db.
    fn db_insert(&self, content_id: &[u8; 32], value: &Vec<u8>) -> Result<(), ContentStoreError> {
        self.db.put(&content_id, value)?;
        Ok(())
    }

    /// Internal method for inserting data into the meta db.
    fn meta_db_insert(
        &self,
        content_id: &[u8; 32],
        content_key: &Vec<u8>,
        value: &Vec<u8>,
    ) -> Result<(), ContentStoreError> {
        let content_id_as_u32: u32 = Self::byte_vector_to_u32(content_id.to_vec());
        let value_size = value.len();
        let content_key = hex::encode(content_key);
        match self.sql_connection_pool.get()?.execute(
            INSERT_QUERY,
            params![
                content_id.to_vec(),
                content_id_as_u32,
                content_key,
                value_size
            ],
        ) {
            Ok(_) => Ok(()),
            Err(err) => Err(err.into()),
        }
    }

    /// Internal method for removing a given content-id from the meta db.
    fn meta_db_remove(&self, content_id: &[u8; 32]) -> Result<(), ContentStoreError> {
        self.sql_connection_pool
            .get()?
            .execute(DELETE_QUERY, [content_id.to_vec()])?;
        Ok(())
    }

    /// Internal method for determining whether the node is over-capacity.
    fn capacity_reached(&self) -> Result<bool, ContentStoreError> {
        let storage_usage = self.get_total_storage_usage_in_bytes_from_network()?;
        Ok(storage_usage > self.storage_capacity_in_bytes)
    }

    /// Internal method for measuring the total amount of requestable data that the node is storing.
    fn get_total_storage_usage_in_bytes_from_network(&self) -> Result<u64, ContentStoreError> {
        let conn = self.sql_connection_pool.get()?;
        let mut query = conn.prepare(TOTAL_DATA_SIZE_QUERY)?;

        let result = query.query_map([], |row| Ok(DataSizeSum { sum: row.get(0)? }));

        let sum = match result?.next() {
            Some(x) => x,
            None => {
                let err = format!("unable to compute sum over content item sizes");
                return Err(ContentStoreError::Database(err));
            }
        }?
        .sum;

        Ok(sum)
    }

    /// Internal method for finding the piece of stored data that has the farthest content id from our
    /// node id, according to xor distance. Used to determine which data to drop when at a capacity.
    fn find_farthest_content_id(&self) -> Result<Option<[u8; 32]>, ContentStoreError> {
        let result = match self.distance_fn {
            DistanceFunction::Xor => {
                let node_id_u32 = Self::byte_vector_to_u32(self.node_id.raw().to_vec());

                let conn = self.sql_connection_pool.get()?;
                let mut query = conn.prepare(XOR_FIND_FARTHEST_QUERY)?;

                let mut result = query.query_map([node_id_u32], |row| {
                    Ok(ContentId {
                        id_long: row.get(0)?,
                    })
                })?;

                let result = match result.next() {
                    Some(row) => row,
                    None => {
                        return Ok(None);
                    }
                };
                let result = result?.id_long;
                let result_vec: [u8; 32] = match result.len() {
                    // If exact data size, safe to expect conversion.
                    32 => result.try_into().expect(
                        "Unexpectedly failed to convert 32 element vec to 32 element array.",
                    ),
                    // Received data of size other than 32 bytes.
                    length => {
                        let err = format!("content ID of length {} != 32", length);
                        return Err(ContentStoreError::InvalidData(err));
                    }
                };
                result_vec
            }
        };

        Ok(Some(result))
    }

    /// Internal method used to measure on-disk storage usage.
    fn get_total_size_of_directory_in_bytes(
        &self,
        path: impl AsRef<Path>,
    ) -> Result<u64, ContentStoreError> {
        let metadata = match fs::metadata(&path) {
            Ok(metadata) => metadata,
            Err(_) => {
                return Ok(0);
            }
        };
        let mut size = metadata.len();

        if metadata.is_dir() {
            for entry in fs::read_dir(&path)? {
                let dir = entry?;
                let path_string = match dir.path().into_os_string().into_string() {
                    Ok(path_string) => path_string,
                    Err(err) => {
                        let err = format!(
                            "unable to convert path {:?} into string {:?}",
                            path.as_ref(),
                            err
                        );
                        return Err(ContentStoreError::Database(err));
                    }
                };
                size += self.get_total_size_of_directory_in_bytes(path_string)?;
            }
        }

        Ok(size)
    }

    /// Method that returns the distance between our node ID and a given content ID.
    pub fn distance_to_content_id(&self, content_id: &[u8; 32]) -> Distance {
        match self.distance_fn {
            DistanceFunction::Xor => XorMetric::distance(content_id, &self.node_id.raw()),
        }
    }

    /// Converts most significant 4 bytes of a vector to a u32.
    fn byte_vector_to_u32(vec: Vec<u8>) -> u32 {
        if vec.len() < 4 {
            debug!("Error: XOR returned less than 4 bytes.");
            return 0;
        }

        let mut array: [u8; 4] = [0, 0, 0, 0];
        for (index, byte) in vec.iter().take(4).enumerate() {
            array[index] = byte.clone();
        }

        u32::from_be_bytes(array)
    }

<<<<<<< HEAD
    pub fn setup_config(
        node_id: NodeId,
        storage_capacity_kb: u32,
    ) -> Result<PortalStorageConfig, ContentStoreError> {
        // Arbitrarily set capacity at a quarter of what we're storing.
        // todo: make this ratio configurable
        let storage_capacity_kb = (storage_capacity_kb / 4) as u64;
        Ok(PortalStorageConfig::new(storage_capacity_kb, node_id))
    }

=======
>>>>>>> 98a44994
    /// Helper function for opening a RocksDB connection for the accumulatordb.
    pub fn setup_accumulatordb(node_id: NodeId) -> Result<rocksdb::DB, ContentStoreError> {
        let mut data_path: PathBuf = get_data_dir(node_id);
        data_path.push("accumulatordb");
        debug!("Setting up accumulatordb at path: {:?}", data_path);

        let mut db_opts = Options::default();
        db_opts.create_if_missing(true);
        Ok(DB::open(&db_opts, data_path)?)
    }

    /// Helper function for opening a RocksDB connection for the radius-constrained db.
    pub fn setup_rocksdb(node_id: NodeId) -> Result<rocksdb::DB, ContentStoreError> {
        let mut data_path: PathBuf = get_data_dir(node_id);
        data_path.push("rocksdb");
        debug!("Setting up RocksDB at path: {:?}", data_path);

        let mut db_opts = Options::default();
        db_opts.create_if_missing(true);
        Ok(DB::open(&db_opts, data_path)?)
    }

    /// Helper function for opening a SQLite connection.
    pub fn setup_sql(node_id: NodeId) -> Result<Pool<SqliteConnectionManager>, ContentStoreError> {
        let mut data_path: PathBuf = get_data_dir(node_id);
        data_path.push("trin.sqlite");
        info!("Setting up SqliteDB at path: {:?}", data_path);

        let manager = SqliteConnectionManager::file(data_path);
        let pool = Pool::new(manager)?;
        pool.get()?.execute(CREATE_QUERY, params![])?;
        Ok(pool)
    }
}

// SQLite Statements
const CREATE_QUERY: &str = "create table if not exists content_metadata (
                                content_id_long TEXT PRIMARY KEY,
                                content_id_short INTEGER NOT NULL,
                                content_key TEXT NOT NULL,
                                content_size INTEGER
                            )";

const INSERT_QUERY: &str =
    "INSERT OR IGNORE INTO content_metadata (content_id_long, content_id_short, content_key, content_size)
                            VALUES (?1, ?2, ?3, ?4)";

const DELETE_QUERY: &str = "DELETE FROM content_metadata
                            WHERE content_id_long = (?1)";

const XOR_FIND_FARTHEST_QUERY: &str = "SELECT
                                    content_id_long
                                    FROM content_metadata
                                    ORDER BY ((?1 | content_id_short) - (?1 & content_id_short)) DESC";

const TOTAL_DATA_SIZE_QUERY: &str = "SELECT SUM(content_size) FROM content_metadata";

// SQLite Result Containers
struct ContentId {
    id_long: Vec<u8>,
}

struct DataSizeSum {
    sum: u64,
}

#[cfg(test)]
pub mod test {

    use super::*;
    use crate::portalnet::types::content_key::IdentityContentKey;

    use crate::utils::db::setup_temp_dir;
    use quickcheck::{quickcheck, Arbitrary, Gen, QuickCheck, TestResult};
    use rand::RngCore;
    use serial_test::serial;

    const CAPACITY: u64 = 100;

    fn generate_random_content_key() -> IdentityContentKey {
        let mut key = [0u8; 32];
        rand::thread_rng().fill_bytes(&mut key);
        IdentityContentKey::new(key)
    }

    impl Arbitrary for IdentityContentKey {
        fn arbitrary(g: &mut Gen) -> Self {
            let mut value = [0; 32];
            for byte in value.iter_mut() {
                *byte = u8::arbitrary(g);
            }
            Self::new(value)
        }
    }

    #[test_log::test(tokio::test)]
    #[serial]
    async fn test_new() -> Result<(), ContentStoreError> {
        let temp_dir = setup_temp_dir();

        let node_id = NodeId::random();

        let storage_config = PortalStorageConfig::new(CAPACITY, node_id);
        let storage = PortalStorage::new(storage_config)?;

        // Assert that configs match the storage object's fields
        assert_eq!(storage.node_id, node_id);
        assert_eq!(storage.storage_capacity_in_bytes, CAPACITY * 1000);

        std::mem::drop(storage);
        temp_dir.close()?;
        Ok(())
    }

    #[test_log::test(tokio::test)]
    #[serial]
    async fn test_store() {
        fn test_store_random_bytes() -> TestResult {
            let temp_dir = setup_temp_dir();

            let node_id = NodeId::random();
            let storage_config = PortalStorageConfig::new(CAPACITY, node_id);
            let mut storage = PortalStorage::new(storage_config).unwrap();
            let content_key = generate_random_content_key();
            let mut value = [0u8; 32];
            rand::thread_rng().fill_bytes(&mut value);
            storage.store(&content_key, &value.to_vec()).unwrap();

            std::mem::drop(storage);
            temp_dir.close().unwrap();

            TestResult::passed()
        }
        QuickCheck::new()
            .tests(10)
            .quickcheck(test_store_random_bytes as fn() -> _);
    }

    #[test_log::test(tokio::test)]
    #[serial]
    async fn test_get_data() -> Result<(), ContentStoreError> {
        let temp_dir = setup_temp_dir();

        let node_id = NodeId::random();
        let storage_config = PortalStorageConfig::new(CAPACITY, node_id);
        let mut storage = PortalStorage::new(storage_config)?;
        let content_key = generate_random_content_key();
        let value: Vec<u8> = "OGFWs179fWnqmjvHQFGHszXloc3Wzdb4".into();
        storage.store(&content_key, &value)?;

        let result = storage.get(&content_key).unwrap().unwrap();

        assert_eq!(result, value);

        std::mem::drop(storage);
        temp_dir.close()?;
        Ok(())
    }

    #[test_log::test(tokio::test)]
    #[serial]
    async fn get_master_accumulator_from_accumulator_db() -> Result<(), ContentStoreError> {
        let temp_dir = setup_temp_dir();

        let node_id = NodeId::random();
        let storage_config = PortalStorageConfig::new(10, node_id);
        let mut storage = PortalStorage::new(storage_config)?;
        let master_accumulator_content_key = IdentityContentKey::new(LATEST_MASTER_ACC_CONTENT_ID);
        let master_accumulator_value: Vec<u8> = "OGFWs179fWnqmjvHQFGHszXloc3Wzdb4".into();

        storage.store(&master_accumulator_content_key, &master_accumulator_value)?;
        let result = storage
            .get(&master_accumulator_content_key)
            .unwrap()
            .unwrap();
        assert_eq!(result, master_accumulator_value);

        // fill up data storage until master accumulator is outside radius
        while storage.distance_to_content_id(&master_accumulator_content_key.content_id())
            <= storage.radius
        {
            let content_key = generate_random_content_key();
            let value: Vec<u8> = "abcdefghijklmnopqrstuvwxyz1234567890".into();
            let _ = storage.store(&content_key, &value);
        }

        // validate that master accumulator is still available
        let result = storage
            .get(&master_accumulator_content_key)
            .unwrap()
            .unwrap();
        assert_eq!(result, master_accumulator_value);

        std::mem::drop(storage);
        temp_dir.close()?;
        Ok(())
    }

    #[test_log::test(tokio::test)]
    #[serial]
    async fn test_get_total_storage() -> Result<(), ContentStoreError> {
        let temp_dir = setup_temp_dir();

        let node_id = NodeId::random();
        let storage_config = PortalStorageConfig::new(CAPACITY, node_id);
        let mut storage = PortalStorage::new(storage_config)?;

        let content_key = generate_random_content_key();
        let value: Vec<u8> = "OGFWs179fWnqmjvHQFGHszXloc3Wzdb4".into();
        storage.store(&content_key, &value)?;

        let bytes = storage.get_total_storage_usage_in_bytes_from_network()?;

        assert_eq!(32, bytes);

        std::mem::drop(storage);
        temp_dir.close()?;
        Ok(())
    }

    #[test_log::test(tokio::test)]
    #[serial]
    async fn test_find_farthest_empty_db() -> Result<(), ContentStoreError> {
        let temp_dir = setup_temp_dir();

        let node_id = NodeId::random();
        let storage_config = PortalStorageConfig::new(CAPACITY, node_id);
        let storage = PortalStorage::new(storage_config)?;

        let result = storage.find_farthest_content_id()?;
        assert!(result.is_none());

        std::mem::drop(storage);
        temp_dir.close()?;
        Ok(())
    }

    #[test_log::test(tokio::test)]
    #[serial]
    async fn test_find_farthest() {
        fn prop(x: IdentityContentKey, y: IdentityContentKey) -> TestResult {
            let temp_dir = setup_temp_dir();

            let node_id = NodeId::random();
            let val = vec![0x00, 0x01, 0x02, 0x03, 0x04];
            let storage_config = PortalStorageConfig::new(CAPACITY, node_id);
            let mut storage = PortalStorage::new(storage_config).unwrap();
            storage.store(&x, &val).unwrap();
            storage.store(&y, &val).unwrap();

            let expected_farthest = if storage.distance_to_content_id(&x.content_id())
                > storage.distance_to_content_id(&y.content_id())
            {
                x.content_id()
            } else {
                y.content_id()
            };

            let farthest = storage.find_farthest_content_id();

            std::mem::drop(storage);
            temp_dir.close().unwrap();

            TestResult::from_bool(farthest.unwrap().unwrap() == expected_farthest)
        }

        quickcheck(prop as fn(IdentityContentKey, IdentityContentKey) -> TestResult);
    }

    #[test]
    fn memory_store_contains_key() {
        let node_id = NodeId::random();
        let mut store = MemoryContentStore::new(node_id, DistanceFunction::Xor);

        let val = vec![0xef];

        // Master accumulator not available.
        let acc_key = IdentityContentKey::new(LATEST_MASTER_ACC_CONTENT_ID);
        assert!(!store.contains_key(&acc_key));

        // Master accumulator available.
        store.accumulator = Some(val.clone());
        assert!(store.contains_key(&acc_key));

        // Arbitrary key not available.
        let arb_key = IdentityContentKey::new(node_id.raw());
        assert!(!store.contains_key(&arb_key));

        // Arbitrary key available.
        let _ = store.put(arb_key.clone(), val);
        assert!(store.contains_key(&arb_key));
    }

    #[test]
    fn memory_store_get() {
        let node_id = NodeId::random();
        let mut store = MemoryContentStore::new(node_id, DistanceFunction::Xor);

        let val = vec![0xef];

        // Master accumulator not available.
        let acc_key = IdentityContentKey::new(LATEST_MASTER_ACC_CONTENT_ID);
        assert!(store.get(&acc_key).unwrap().is_none());

        // Master accumulator available and equal to assigned value.
        store.accumulator = Some(val.clone());
        assert_eq!(store.get(&acc_key).unwrap(), Some(val.clone()));

        // Arbitrary key not available.
        let arb_key = IdentityContentKey::new(node_id.raw());
        assert!(store.get(&arb_key).unwrap().is_none());

        // Arbitrary key available and equal to assigned value.
        let _ = store.put(arb_key.clone(), val.clone());
        assert_eq!(store.get(&arb_key).unwrap(), Some(val));
    }

    #[test]
    fn memory_store_put() {
        let node_id = NodeId::random();
        let mut store = MemoryContentStore::new(node_id, DistanceFunction::Xor);

        let val = vec![0xef];

        // Store master accumulator.
        let acc_key = IdentityContentKey::new(LATEST_MASTER_ACC_CONTENT_ID);
        let _ = store.put(acc_key, val.clone());
        assert_eq!(store.accumulator, Some(val.clone()));

        // Store non-accumulator.
        let arb_key = IdentityContentKey::new(node_id.raw());
        let _ = store.put(arb_key.clone(), val.clone());
        assert_eq!(store.get(&arb_key).unwrap(), Some(val));
    }

    #[test]
    fn memory_store_is_within_radius_and_unavailable() {
        let node_id = NodeId::random();
        let mut store = MemoryContentStore::new(node_id, DistanceFunction::Xor);

        let val = vec![0xef];

        let acc_key = IdentityContentKey::new(LATEST_MASTER_ACC_CONTENT_ID);

        // Master accumulator within radius and unavailable.
        assert!(store
            .is_key_within_radius_and_unavailable(&acc_key)
            .unwrap());

        // Master accumulator available.
        store.accumulator = Some(val.clone());
        assert!(!store
            .is_key_within_radius_and_unavailable(&acc_key)
            .unwrap());

        // Arbitrary key within radius and unavailable.
        let arb_key = IdentityContentKey::new(node_id.raw());
        assert!(store
            .is_key_within_radius_and_unavailable(&arb_key)
            .unwrap());

        // Arbitrary key available.
        let _ = store.put(arb_key.clone(), val.clone());
        assert!(!store
            .is_key_within_radius_and_unavailable(&arb_key)
            .unwrap());
    }
}<|MERGE_RESOLUTION|>--- conflicted
+++ resolved
@@ -597,19 +597,6 @@
         u32::from_be_bytes(array)
     }
 
-<<<<<<< HEAD
-    pub fn setup_config(
-        node_id: NodeId,
-        storage_capacity_kb: u32,
-    ) -> Result<PortalStorageConfig, ContentStoreError> {
-        // Arbitrarily set capacity at a quarter of what we're storing.
-        // todo: make this ratio configurable
-        let storage_capacity_kb = (storage_capacity_kb / 4) as u64;
-        Ok(PortalStorageConfig::new(storage_capacity_kb, node_id))
-    }
-
-=======
->>>>>>> 98a44994
     /// Helper function for opening a RocksDB connection for the accumulatordb.
     pub fn setup_accumulatordb(node_id: NodeId) -> Result<rocksdb::DB, ContentStoreError> {
         let mut data_path: PathBuf = get_data_dir(node_id);
