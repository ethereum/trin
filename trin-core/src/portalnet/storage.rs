use std::convert::TryInto;
use std::fmt;
use std::fs;
use std::path::{Path, PathBuf};
use std::sync::Arc;

use discv5::enr::NodeId;
use hex;
use log::{debug, error, info};
use r2d2::Pool;
use r2d2_sqlite::SqliteConnectionManager;
use rocksdb::{Options, DB};
use rusqlite::params;

use super::types::{
    content_key::OverlayContentKey,
    distance::{Distance, Metric, XorMetric},
};
use crate::utils::db::get_data_dir;

// TODO: Replace enum with generic type parameter. This will require that we have a way to
// associate a "find farthest" query with the generic Metric.
#[derive(Copy, Clone)]
pub enum DistanceFunction {
    Xor,
}

/// An error from an operation on a `ContentStore`.
#[derive(Debug)]
pub enum ContentStoreError {
    /// An error from the underlying database.
    Database(String),
    /// An IO error.
    Io(std::io::Error),
    /// Unable to store content because it does not fall within the store's radius.
    InsufficientRadius { radius: U256, distance: U256 },
    /// Unable to store or retrieve data because it is invalid.
    InvalidData(String),
}

impl fmt::Display for ContentStoreError {
    fn fmt(&self, f: &mut fmt::Formatter<'_>) -> fmt::Result {
        let message = match self {
            Self::Database(err) => format!("database error {}", err),
            Self::Io(err) => format!("IO error {}", err),
            Self::InsufficientRadius { radius, distance } => format!(
                "radius {} insufficient to store content at distance {}",
                radius, distance
            ),
            Self::InvalidData(err) => format!("data invalid {}", err),
        };

        write!(f, "{}", message)
    }
}

impl std::error::Error for ContentStoreError {}

impl From<rocksdb::Error> for ContentStoreError {
    fn from(err: rocksdb::Error) -> Self {
        Self::Database(format!("(rocksdb) {}", err.to_string()))
    }
}

impl From<rusqlite::Error> for ContentStoreError {
    fn from(err: rusqlite::Error) -> Self {
        Self::Database(format!("(sqlite) {}", err.to_string()))
    }
}

impl From<r2d2::Error> for ContentStoreError {
    fn from(err: r2d2::Error) -> Self {
        Self::Database(format!("(r2d2) {}", err.to_string()))
    }
}

impl From<std::io::Error> for ContentStoreError {
    fn from(err: std::io::Error) -> Self {
        Self::Io(err)
    }
}

/// A data store for Portal Network content (data).
pub trait ContentStore {
    /// Looks up a piece of content by `key`.
    fn get<K: OverlayContentKey>(&self, key: &K) -> Result<Option<Vec<u8>>, ContentStoreError>;

    /// Puts a piece of content into the store.
    fn put<K: OverlayContentKey, V: AsRef<[u8]>>(
        &mut self,
        key: K,
        value: V,
    ) -> Result<(), ContentStoreError>;

    /// Returns whether the content denoted by `key` is within the radius of the data store and not
    /// already stored within the data store.
    fn is_key_within_radius_and_unavailable<K: OverlayContentKey>(
        &self,
        key: &K,
    ) -> Result<bool, ContentStoreError>;

    /// Returns the radius of the data store.
    fn radius(&self) -> U256;
}

/// An in-memory `ContentStore`.
pub struct MemoryContentStore {
    /// The content store.
    store: std::collections::HashMap<Vec<u8>, Vec<u8>>,
    /// The `NodeId` of the local node.
    node_id: NodeId,
    /// The distance function used by the store to compute distances.
    distance_fn: DistanceFunction,
    /// The radius of the store.
    radius: U256,
}

impl MemoryContentStore {
    /// Constructs a new `MemoryPortalContentStore`.
    pub fn new(node_id: NodeId, distance_fn: DistanceFunction) -> Self {
        Self {
            store: std::collections::HashMap::new(),
            node_id,
            distance_fn,
            radius: U256::MAX,
        }
    }

    /// Returns the distance to `key` from the local `NodeId` according to the distance function.
    fn distance_to_key<K: OverlayContentKey>(&self, key: &K) -> U256 {
        match self.distance_fn {
            DistanceFunction::Xor => XorMetric::distance(&key.content_id(), &self.node_id.raw()),
        }
    }

    /// Returns `true` if the content store contains data for `key`.
    fn contains_key<K: OverlayContentKey>(&self, key: &K) -> bool {
        let key = key.content_id().to_vec();
        self.store.contains_key(&key)
    }
}

impl ContentStore for MemoryContentStore {
    fn get<K: OverlayContentKey>(&self, key: &K) -> Result<Option<Vec<u8>>, ContentStoreError> {
        let key = key.content_id();
        let val = self.store.get(&key.to_vec()).map(|val| val.clone());
        Ok(val)
    }

    fn put<K: OverlayContentKey, V: AsRef<[u8]>>(
        &mut self,
        key: K,
        value: V,
    ) -> Result<(), ContentStoreError> {
        let content_id = key.content_id();
        let value: &[u8] = value.as_ref();
        self.store.insert(content_id.to_vec(), value.to_vec());

        Ok(())
    }

    fn is_key_within_radius_and_unavailable<K: OverlayContentKey>(
        &self,
        key: &K,
    ) -> Result<bool, ContentStoreError> {
        let distance = self.distance_to_key(key);
        if distance > self.radius {
            return Ok(false);
        }

        Ok(!self.contains_key(key))
    }

    fn radius(&self) -> U256 {
        self.radius
    }
}

/// Struct for configuring a `PortalStorage` instance.
#[derive(Clone)]
pub struct PortalStorageConfig {
    pub storage_capacity_kb: u64,
    pub node_id: NodeId,
    pub distance_fn: DistanceFunction,
    pub db: Arc<rocksdb::DB>,
    pub sql_connection_pool: Pool<SqliteConnectionManager>,
}

/// Struct whose public methods abstract away Kademlia-based store behavior.
pub struct PortalStorage {
    node_id: NodeId,
    storage_capacity_in_bytes: u64,
<<<<<<< HEAD
    radius: U256,
=======
    // pub to allow for tests in trin-history/src/content_key.rs
    pub data_radius: Distance,
>>>>>>> 14050f3d
    farthest_content_id: Option<[u8; 32]>,
    db: Arc<rocksdb::DB>,
    sql_connection_pool: Pool<SqliteConnectionManager>,
    distance_fn: DistanceFunction,
}

impl ContentStore for PortalStorage {
    fn get<K: OverlayContentKey>(&self, key: &K) -> Result<Option<Vec<u8>>, ContentStoreError> {
        let key = key.content_id();
        let value = self.db.get(key)?;
        Ok(value)
    }

    fn put<K: OverlayContentKey, V: AsRef<[u8]>>(
        &mut self,
        key: K,
        value: V,
    ) -> Result<(), ContentStoreError> {
        self.store(&key, &value.as_ref().to_vec())
    }

    fn is_key_within_radius_and_unavailable<K: OverlayContentKey>(
        &self,
        key: &K,
    ) -> Result<bool, ContentStoreError> {
        let distance = self.distance_to_key(key);
        if distance > self.radius {
            return Ok(false);
        }

        let key = key.content_id();
        let is_key_available = self.db.get_pinned(&key)?.is_some();
        Ok(!is_key_available)
    }

    fn radius(&self) -> U256 {
        self.radius
    }
}

impl PortalStorage {
    /// Public constructor for building a `PortalStorage` object.
    /// Checks whether a populated database already exists vs a fresh instance.
    pub fn new(config: PortalStorageConfig) -> Result<Self, ContentStoreError> {
        // Initialize the instance
        let mut storage = Self {
            node_id: config.node_id,
            storage_capacity_in_bytes: config.storage_capacity_kb * 1000,
<<<<<<< HEAD
            radius: U256::MAX,
=======
            data_radius: Distance::MAX,
>>>>>>> 14050f3d
            db: config.db,
            farthest_content_id: None,
            sql_connection_pool: config.sql_connection_pool,
            distance_fn: config.distance_fn,
        };

        // Check whether we already have data, and if so
        // use it to set the farthest_key and data_radius fields
        match storage.find_farthest_content_id()? {
            Some(content_id) => {
                storage.farthest_content_id = Some(content_id.clone());
                if storage.capacity_reached()? {
                    storage.radius = storage.distance_to_content_id(&content_id);
                }
            }
            // No farthest key found, carry on with blank slate settings
            None => (),
        }

        Ok(storage)
    }

<<<<<<< HEAD
    /// Returns the distance to `key` from the local `NodeId` according to the distance function.
    fn distance_to_key<K: OverlayContentKey>(&self, key: &K) -> U256 {
        match self.distance_fn {
            DistanceFunction::Xor => XorMetric::distance(&key.content_id(), &self.node_id.raw()),
=======
    /// Public method for determining whether a given content key should be stored by the node.
    /// Takes into account our data radius and whether we are already storing the data.
    pub fn should_store(&self, key: &impl OverlayContentKey) -> Result<bool, PortalStorageError> {
        let content_id = key.content_id();
        // Don't store if we already have the data
        match self.db.get_pinned(&content_id) {
            Ok(Some(_)) => return Ok(false),
            Err(e) => return Err(PortalStorageError::RocksDB(e)),
            _ => (),
        }

        if self.data_radius < Distance::MAX {
            // We should store the content if the distance between the local node and the content
            // is less than the radius.
            Ok(self.distance_to_content_id(&content_id) < self.data_radius)
        } else {
            // If the radius is equal to the maximum value, then we should store any content.
            Ok(true)
>>>>>>> 14050f3d
        }
    }

    /// Method for storing a given value for a given content-key.
    fn store(
        &mut self,
        key: &impl OverlayContentKey,
        value: &Vec<u8>,
    ) -> Result<(), ContentStoreError> {
        let content_id = key.content_id();
        let distance_to_content_id = self.distance_to_content_id(&content_id);

        // Check whether data is outside our radius.
        if distance_to_content_id > self.radius {
            debug!("Not storing: {:02X?}", key.clone().into());
            return Err(ContentStoreError::InsufficientRadius {
                radius: self.radius,
                distance: distance_to_content_id,
            });
        }

        // Store the data.
        self.db_insert(&content_id, value)?;
        // Revert rocks db action if there's an error with writing to metadata db
        if let Err(err) = self.meta_db_insert(&content_id, &key.clone().into(), value) {
            debug!(
                "Error writing content ID {:?} to meta db. Reverting: {:?}",
                content_id, err
            );
            self.db.delete(&content_id)?;
            return Err(err.into());
        }

        // Update the farthest key if this key is either 1.) the first key ever or 2.) farther than the current farthest.
        match self.farthest_content_id.as_ref() {
            None => {
                self.farthest_content_id = Some(content_id);
            }
            Some(farthest) => {
                // if self.distance_to_content_id(&content_id) > self.distance_to_content_id(&farthest)
                if distance_to_content_id > self.distance_to_content_id(&farthest) {
                    self.farthest_content_id = Some(content_id.clone());
                }
            }
        }

        // Delete furthest data until our data usage is less than capacity.
        while self.capacity_reached()? {
            // Unwrap because this was set in the block before this loop.
            let id_to_remove = self.farthest_content_id.clone().unwrap();

            debug!(
                "Capacity reached, deleting farthest: {}",
                hex::encode(&id_to_remove)
            );

            let deleted_value = self.db.get(&id_to_remove)?;
            self.db.delete(&id_to_remove)?;
            // Revert rocksdb action if there's an error with writing to metadata db
            if let Err(err) = self.meta_db_remove(&id_to_remove) {
                debug!(
                    "Error writing content ID {:?} to meta db. Reverting: {:?}",
                    content_id, err
                );
                if let Some(value) = deleted_value {
                    self.db_insert(&content_id, &value)?;
                }

                let err = format!("failed deletion {}", err);
                return Err(ContentStoreError::Database(err));
            }

            match self.find_farthest_content_id()? {
                None => {
                    error!("Database is over-capacity, but could not find find entry to delete!");
                    self.farthest_content_id = None;
                    // stop attempting to delete to avoid infinite loop
                    break;
                }
                Some(farthest) => {
                    debug!("Found new farthest: {}", hex::encode(&farthest));
                    self.farthest_content_id = Some(farthest.clone());
                    self.radius = self.distance_to_content_id(&farthest);
                }
            }
        }

        Ok(())
    }

<<<<<<< HEAD
=======
    /// Public method for retrieving the stored value for a given content-key.
    /// If no value exists for the given content-key, Result<None> is returned.
    pub fn get(&self, key: &impl OverlayContentKey) -> Result<Option<Vec<u8>>, PortalStorageError> {
        let content_id = key.content_id();
        Ok(self.db.get(content_id)?)
    }

    /// Public method for retrieving the node's current radius.
    pub fn radius(&self) -> Distance {
        self.data_radius
    }

>>>>>>> 14050f3d
    /// Public method for determining how much actual disk space is being used to store this node's Portal Network data.
    /// Intended for analysis purposes. PortalStorage's capacity decision-making is not based off of this method.
    pub fn get_total_storage_usage_in_bytes_on_disk(&self) -> Result<u64, ContentStoreError> {
        Ok(self.get_total_size_of_directory_in_bytes(get_data_dir(self.node_id))?)
    }

    /// Internal method for inserting data into the db.
    fn db_insert(&self, content_id: &[u8; 32], value: &Vec<u8>) -> Result<(), ContentStoreError> {
        self.db.put(&content_id, value)?;
        Ok(())
    }

    /// Internal method for inserting data into the meta db.
    fn meta_db_insert(
        &self,
        content_id: &[u8; 32],
        content_key: &Vec<u8>,
        value: &Vec<u8>,
    ) -> Result<(), ContentStoreError> {
        let content_id_as_u32: u32 = Self::byte_vector_to_u32(content_id.to_vec());
        let value_size = value.len();
        let content_key = hex::encode(content_key);
        match self.sql_connection_pool.get()?.execute(
            INSERT_QUERY,
            params![
                content_id.to_vec(),
                content_id_as_u32,
                content_key,
                value_size
            ],
        ) {
            Ok(_) => Ok(()),
            Err(err) => Err(err.into()),
        }
    }

    /// Internal method for removing a given content-id from the meta db.
    fn meta_db_remove(&self, content_id: &[u8; 32]) -> Result<(), ContentStoreError> {
        self.sql_connection_pool
            .get()?
            .execute(DELETE_QUERY, [content_id.to_vec()])?;
        Ok(())
    }

    /// Internal method for determining whether the node is over-capacity.
    fn capacity_reached(&self) -> Result<bool, ContentStoreError> {
        let storage_usage = self.get_total_storage_usage_in_bytes_from_network()?;
        Ok(storage_usage > self.storage_capacity_in_bytes)
    }

    /// Internal method for measuring the total amount of requestable data that the node is storing.
    fn get_total_storage_usage_in_bytes_from_network(&self) -> Result<u64, ContentStoreError> {
        let conn = self.sql_connection_pool.get()?;
        let mut query = conn.prepare(TOTAL_DATA_SIZE_QUERY)?;

        let result = query.query_map([], |row| Ok(DataSizeSum { sum: row.get(0)? }));

        let sum = match result?.next() {
            Some(x) => x,
            None => {
                let err = format!("unable to compute sum over content item sizes");
                return Err(ContentStoreError::Database(err));
            }
        }?
        .sum;

        Ok(sum)
    }

    /// Internal method for finding the piece of stored data that has the farthest content id from our
    /// node id, according to xor distance. Used to determine which data to drop when at a capacity.
    fn find_farthest_content_id(&self) -> Result<Option<[u8; 32]>, ContentStoreError> {
        let result = match self.distance_fn {
            DistanceFunction::Xor => {
                let node_id_u32 = Self::byte_vector_to_u32(self.node_id.raw().to_vec());

                let conn = self.sql_connection_pool.get()?;
                let mut query = conn.prepare(XOR_FIND_FARTHEST_QUERY)?;

                let mut result = query.query_map([node_id_u32], |row| {
                    Ok(ContentId {
                        id_long: row.get(0)?,
                    })
                })?;

                let result = match result.next() {
                    Some(row) => row,
                    None => {
                        return Ok(None);
                    }
                };
                let result = result?.id_long;
                let result_vec: [u8; 32] = match result.len() {
                    // If exact data size, safe to expect conversion.
                    32 => result.try_into().expect(
                        "Unexpectedly failed to convert 32 element vec to 32 element array.",
                    ),
                    // Received data of size other than 32 bytes.
                    length => {
                        let err = format!("content ID of length {} != 32", length);
                        return Err(ContentStoreError::InvalidData(err));
                    }
                };
                result_vec
            }
        };

        Ok(Some(result))
    }

    /// Internal method used to measure on-disk storage usage.
    fn get_total_size_of_directory_in_bytes(
        &self,
        path: impl AsRef<Path>,
    ) -> Result<u64, ContentStoreError> {
        let metadata = match fs::metadata(&path) {
            Ok(metadata) => metadata,
            Err(_) => {
                return Ok(0);
            }
        };
        let mut size = metadata.len();

        if metadata.is_dir() {
            for entry in fs::read_dir(&path)? {
                let dir = entry?;
                let path_string = match dir.path().into_os_string().into_string() {
                    Ok(path_string) => path_string,
                    Err(err) => {
                        let err = format!(
                            "unable to convert path {:?} into string {:?}",
                            path.as_ref(),
                            err
                        );
                        return Err(ContentStoreError::Database(err));
                    }
                };
                size += self.get_total_size_of_directory_in_bytes(path_string)?;
            }
        }

        Ok(size)
    }

    /// Method that returns the distance between our node ID and a given content ID.
<<<<<<< HEAD
    pub fn distance_to_content_id(&self, content_id: &[u8; 32]) -> U256 {
        match self.distance_fn {
=======
    pub fn distance_to_content_id(&self, content_id: &[u8; 32]) -> Distance {
        match self.distance_function {
>>>>>>> 14050f3d
            DistanceFunction::Xor => XorMetric::distance(content_id, &self.node_id.raw()),
        }
    }

    /// Converts most significant 4 bytes of a vector to a u32.
    fn byte_vector_to_u32(vec: Vec<u8>) -> u32 {
        if vec.len() < 4 {
            debug!("Error: XOR returned less than 4 bytes.");
            return 0;
        }

        let mut array: [u8; 4] = [0, 0, 0, 0];
        for (index, byte) in vec.iter().take(4).enumerate() {
            array[index] = byte.clone();
        }

        u32::from_be_bytes(array)
    }

    pub fn setup_config(
        node_id: NodeId,
        storage_capacity_kb: u32,
    ) -> Result<PortalStorageConfig, ContentStoreError> {
        let rocks_db = Self::setup_rocksdb(node_id)?;
        let sql_connection_pool = Self::setup_sql(node_id)?;
        Ok(PortalStorageConfig {
            // Arbitrarily set capacity at a quarter of what we're storing.
            // todo: make this ratio configurable
            storage_capacity_kb: (storage_capacity_kb / 4) as u64,
            node_id,
            distance_fn: DistanceFunction::Xor,
            db: Arc::new(rocks_db),
            sql_connection_pool,
        })
    }

    /// Helper function for opening a SQLite connection.
    /// Used for testing.
    pub fn setup_rocksdb(node_id: NodeId) -> Result<rocksdb::DB, ContentStoreError> {
        let mut data_path: PathBuf = get_data_dir(node_id);
        data_path.push("rocksdb");
        debug!("Setting up RocksDB at path: {:?}", data_path);

        let mut db_opts = Options::default();
        db_opts.create_if_missing(true);
        Ok(DB::open(&db_opts, data_path)?)
    }

    /// Helper function for opening a SQLite connection.
    /// Used for testing.
    pub fn setup_sql(node_id: NodeId) -> Result<Pool<SqliteConnectionManager>, ContentStoreError> {
        let mut data_path: PathBuf = get_data_dir(node_id);
        data_path.push("trin.sqlite");
        info!("Setting up SqliteDB at path: {:?}", data_path);

        let manager = SqliteConnectionManager::file(data_path);
        let pool = Pool::new(manager)?;
        pool.get()?.execute(CREATE_QUERY, params![])?;
        Ok(pool)
    }
}

// SQLite Statements
const CREATE_QUERY: &str = "create table if not exists content_metadata (
                                content_id_long TEXT PRIMARY KEY,
                                content_id_short INTEGER NOT NULL,
                                content_key TEXT NOT NULL,
                                content_size INTEGER
                            )";

const INSERT_QUERY: &str =
    "INSERT OR IGNORE INTO content_metadata (content_id_long, content_id_short, content_key, content_size)
                            VALUES (?1, ?2, ?3, ?4)";

const DELETE_QUERY: &str = "DELETE FROM content_metadata
                            WHERE content_id_long = (?1)";

const XOR_FIND_FARTHEST_QUERY: &str = "SELECT
                                    content_id_long
                                    FROM content_metadata
                                    ORDER BY ((?1 | content_id_short) - (?1 & content_id_short)) DESC";

const TOTAL_DATA_SIZE_QUERY: &str = "SELECT SUM(content_size) FROM content_metadata";

// SQLite Result Containers
struct ContentId {
    id_long: Vec<u8>,
}

struct DataSizeSum {
    sum: u64,
}

#[cfg(test)]
pub mod test {

    use super::*;
    use crate::portalnet::types::content_key::IdentityContentKey;

    use crate::utils::db::setup_temp_dir;
    use quickcheck::{quickcheck, Arbitrary, Gen, QuickCheck, TestResult};
    use rand::RngCore;
    use serial_test::serial;

    fn generate_random_content_key() -> IdentityContentKey {
        let mut key = [0u8; 32];
        rand::thread_rng().fill_bytes(&mut key);
        IdentityContentKey::new(key)
    }

    impl Arbitrary for IdentityContentKey {
        fn arbitrary(g: &mut Gen) -> Self {
            let mut value = [0; 32];
            for byte in value.iter_mut() {
                *byte = u8::arbitrary(g);
            }
            Self::new(value)
        }
    }

    #[test_log::test(tokio::test)]
    #[serial]
    async fn test_new() -> Result<(), ContentStoreError> {
        let temp_dir = setup_temp_dir();

        let node_id = NodeId::random();

        let db = Arc::new(PortalStorage::setup_rocksdb(node_id)?);
        let sql_connection_pool = PortalStorage::setup_sql(node_id)?;

        const CAPACITY: u64 = 100;

        let storage_config = PortalStorageConfig {
            storage_capacity_kb: CAPACITY,
            node_id,
            distance_fn: DistanceFunction::Xor,
            db,
            sql_connection_pool,
        };
        let storage = PortalStorage::new(storage_config)?;

        // Assert that configs match the storage object's fields
        assert_eq!(storage.node_id, node_id);
        assert_eq!(storage.storage_capacity_in_bytes, CAPACITY * 1000);

        std::mem::drop(storage);
        temp_dir.close()?;
        Ok(())
    }

    #[test_log::test(tokio::test)]
    #[serial]
    async fn test_store() -> Result<(), ContentStoreError> {
        fn test_store_random_bytes() {
            let temp_dir = setup_temp_dir();

            let node_id = NodeId::random();

            let db = Arc::new(PortalStorage::setup_rocksdb(node_id).unwrap());
            let sql_connection_pool = PortalStorage::setup_sql(node_id).unwrap();

            let storage_config = PortalStorageConfig {
                storage_capacity_kb: 100,
                node_id,
                distance_fn: DistanceFunction::Xor,
                db,
                sql_connection_pool,
            };

            let mut storage = PortalStorage::new(storage_config).unwrap();
            let content_key = generate_random_content_key();
            let mut value = [0u8; 32];
            rand::thread_rng().fill_bytes(&mut value);
            storage.store(&content_key, &value.to_vec()).unwrap();

            std::mem::drop(storage);
            temp_dir.close().unwrap();
        }
        QuickCheck::new()
            .tests(10)
            .quickcheck(test_store_random_bytes as fn() -> _);
        Ok(())
    }

    #[test_log::test(tokio::test)]
    #[serial]
    async fn test_get_data() -> Result<(), ContentStoreError> {
        let temp_dir = setup_temp_dir();

        let node_id = NodeId::random();

        let db = Arc::new(PortalStorage::setup_rocksdb(node_id)?);
        let sql_connection_pool = PortalStorage::setup_sql(node_id)?;

        let storage_config = PortalStorageConfig {
            storage_capacity_kb: 100,
            node_id,
            distance_fn: DistanceFunction::Xor,
            db,
            sql_connection_pool,
        };
        let mut storage = PortalStorage::new(storage_config)?;
        let content_key = generate_random_content_key();
        let value: Vec<u8> = "OGFWs179fWnqmjvHQFGHszXloc3Wzdb4".into();
        storage.store(&content_key, &value)?;

        let result = storage.get(&content_key).unwrap().unwrap();

        assert_eq!(result, value);

        std::mem::drop(storage);
        temp_dir.close()?;
        Ok(())
    }

    #[test_log::test(tokio::test)]
    #[serial]
    async fn test_get_total_storage() -> Result<(), ContentStoreError> {
        let temp_dir = setup_temp_dir();

        let node_id = NodeId::random();

        let db = Arc::new(PortalStorage::setup_rocksdb(node_id)?);
        let sql_connection_pool = PortalStorage::setup_sql(node_id)?;

        let storage_config = PortalStorageConfig {
            storage_capacity_kb: 100,
            node_id,
            distance_fn: DistanceFunction::Xor,
            db,
            sql_connection_pool,
        };
        let mut storage = PortalStorage::new(storage_config)?;

        let content_key = generate_random_content_key();
        let value: Vec<u8> = "OGFWs179fWnqmjvHQFGHszXloc3Wzdb4".into();
        storage.store(&content_key, &value)?;

        let bytes = storage.get_total_storage_usage_in_bytes_from_network()?;

        assert_eq!(32, bytes);

        std::mem::drop(storage);
        temp_dir.close()?;
        Ok(())
    }

    #[test_log::test(tokio::test)]
    #[serial]
    async fn test_find_farthest_empty_db() -> Result<(), ContentStoreError> {
        let temp_dir = setup_temp_dir();

        let node_id = NodeId::random();

        let db = Arc::new(PortalStorage::setup_rocksdb(node_id)?);
        let sql_connection_pool = PortalStorage::setup_sql(node_id)?;

        let storage_config = PortalStorageConfig {
            storage_capacity_kb: 100,
            node_id,
            distance_fn: DistanceFunction::Xor,
            db,
            sql_connection_pool,
        };

        let storage = PortalStorage::new(storage_config)?;

        let result = storage.find_farthest_content_id()?;
        assert!(result.is_none());

        std::mem::drop(storage);
        temp_dir.close()?;
        Ok(())
    }

    #[test_log::test(tokio::test)]
    #[serial]
    async fn test_find_farthest() {
        fn prop(x: IdentityContentKey, y: IdentityContentKey) -> TestResult {
            let temp_dir = setup_temp_dir();

            let node_id = NodeId::random();
            let val = vec![0x00, 0x01, 0x02, 0x03, 0x04];

            let db = Arc::new(PortalStorage::setup_rocksdb(node_id).unwrap());
            let sql_connection_pool = PortalStorage::setup_sql(node_id).unwrap();

            let storage_config = PortalStorageConfig {
                storage_capacity_kb: 100,
                node_id,
                distance_fn: DistanceFunction::Xor,
                db,
                sql_connection_pool,
            };

            let mut storage = PortalStorage::new(storage_config).unwrap();
            storage.store(&x, &val).unwrap();
            storage.store(&y, &val).unwrap();

            let expected_farthest = if storage.distance_to_content_id(&x.content_id())
                > storage.distance_to_content_id(&y.content_id())
            {
                x.content_id()
            } else {
                y.content_id()
            };

            let farthest = storage.find_farthest_content_id();

            std::mem::drop(storage);
            temp_dir.close().unwrap();

            TestResult::from_bool(farthest.unwrap().unwrap() == expected_farthest)
        }

        quickcheck(prop as fn(IdentityContentKey, IdentityContentKey) -> TestResult);
    }
}<|MERGE_RESOLUTION|>--- conflicted
+++ resolved
@@ -33,7 +33,10 @@
     /// An IO error.
     Io(std::io::Error),
     /// Unable to store content because it does not fall within the store's radius.
-    InsufficientRadius { radius: U256, distance: U256 },
+    InsufficientRadius {
+        radius: Distance,
+        distance: Distance,
+    },
     /// Unable to store or retrieve data because it is invalid.
     InvalidData(String),
 }
@@ -100,7 +103,7 @@
     ) -> Result<bool, ContentStoreError>;
 
     /// Returns the radius of the data store.
-    fn radius(&self) -> U256;
+    fn radius(&self) -> Distance;
 }
 
 /// An in-memory `ContentStore`.
@@ -112,7 +115,7 @@
     /// The distance function used by the store to compute distances.
     distance_fn: DistanceFunction,
     /// The radius of the store.
-    radius: U256,
+    radius: Distance,
 }
 
 impl MemoryContentStore {
@@ -122,12 +125,12 @@
             store: std::collections::HashMap::new(),
             node_id,
             distance_fn,
-            radius: U256::MAX,
+            radius: Distance::MAX,
         }
     }
 
     /// Returns the distance to `key` from the local `NodeId` according to the distance function.
-    fn distance_to_key<K: OverlayContentKey>(&self, key: &K) -> U256 {
+    fn distance_to_key<K: OverlayContentKey>(&self, key: &K) -> Distance {
         match self.distance_fn {
             DistanceFunction::Xor => XorMetric::distance(&key.content_id(), &self.node_id.raw()),
         }
@@ -171,7 +174,7 @@
         Ok(!self.contains_key(key))
     }
 
-    fn radius(&self) -> U256 {
+    fn radius(&self) -> Distance {
         self.radius
     }
 }
@@ -190,12 +193,7 @@
 pub struct PortalStorage {
     node_id: NodeId,
     storage_capacity_in_bytes: u64,
-<<<<<<< HEAD
-    radius: U256,
-=======
-    // pub to allow for tests in trin-history/src/content_key.rs
-    pub data_radius: Distance,
->>>>>>> 14050f3d
+    radius: Distance,
     farthest_content_id: Option<[u8; 32]>,
     db: Arc<rocksdb::DB>,
     sql_connection_pool: Pool<SqliteConnectionManager>,
@@ -231,7 +229,7 @@
         Ok(!is_key_available)
     }
 
-    fn radius(&self) -> U256 {
+    fn radius(&self) -> Distance {
         self.radius
     }
 }
@@ -244,11 +242,7 @@
         let mut storage = Self {
             node_id: config.node_id,
             storage_capacity_in_bytes: config.storage_capacity_kb * 1000,
-<<<<<<< HEAD
-            radius: U256::MAX,
-=======
-            data_radius: Distance::MAX,
->>>>>>> 14050f3d
+            radius: Distance::MAX,
             db: config.db,
             farthest_content_id: None,
             sql_connection_pool: config.sql_connection_pool,
@@ -271,31 +265,10 @@
         Ok(storage)
     }
 
-<<<<<<< HEAD
     /// Returns the distance to `key` from the local `NodeId` according to the distance function.
-    fn distance_to_key<K: OverlayContentKey>(&self, key: &K) -> U256 {
+    fn distance_to_key<K: OverlayContentKey>(&self, key: &K) -> Distance {
         match self.distance_fn {
             DistanceFunction::Xor => XorMetric::distance(&key.content_id(), &self.node_id.raw()),
-=======
-    /// Public method for determining whether a given content key should be stored by the node.
-    /// Takes into account our data radius and whether we are already storing the data.
-    pub fn should_store(&self, key: &impl OverlayContentKey) -> Result<bool, PortalStorageError> {
-        let content_id = key.content_id();
-        // Don't store if we already have the data
-        match self.db.get_pinned(&content_id) {
-            Ok(Some(_)) => return Ok(false),
-            Err(e) => return Err(PortalStorageError::RocksDB(e)),
-            _ => (),
-        }
-
-        if self.data_radius < Distance::MAX {
-            // We should store the content if the distance between the local node and the content
-            // is less than the radius.
-            Ok(self.distance_to_content_id(&content_id) < self.data_radius)
-        } else {
-            // If the radius is equal to the maximum value, then we should store any content.
-            Ok(true)
->>>>>>> 14050f3d
         }
     }
 
@@ -386,21 +359,6 @@
         Ok(())
     }
 
-<<<<<<< HEAD
-=======
-    /// Public method for retrieving the stored value for a given content-key.
-    /// If no value exists for the given content-key, Result<None> is returned.
-    pub fn get(&self, key: &impl OverlayContentKey) -> Result<Option<Vec<u8>>, PortalStorageError> {
-        let content_id = key.content_id();
-        Ok(self.db.get(content_id)?)
-    }
-
-    /// Public method for retrieving the node's current radius.
-    pub fn radius(&self) -> Distance {
-        self.data_radius
-    }
-
->>>>>>> 14050f3d
     /// Public method for determining how much actual disk space is being used to store this node's Portal Network data.
     /// Intended for analysis purposes. PortalStorage's capacity decision-making is not based off of this method.
     pub fn get_total_storage_usage_in_bytes_on_disk(&self) -> Result<u64, ContentStoreError> {
@@ -546,13 +504,8 @@
     }
 
     /// Method that returns the distance between our node ID and a given content ID.
-<<<<<<< HEAD
-    pub fn distance_to_content_id(&self, content_id: &[u8; 32]) -> U256 {
+    pub fn distance_to_content_id(&self, content_id: &[u8; 32]) -> Distance {
         match self.distance_fn {
-=======
-    pub fn distance_to_content_id(&self, content_id: &[u8; 32]) -> Distance {
-        match self.distance_function {
->>>>>>> 14050f3d
             DistanceFunction::Xor => XorMetric::distance(content_id, &self.node_id.raw()),
         }
     }
