use std::{
    collections::HashMap,
    fmt::Debug,
    marker::{PhantomData, Sync},
    sync::Arc,
    task::Poll,
    time::Duration,
};

use anyhow::anyhow;
use bytes::Bytes;
use delay_map::HashSetDelay;
use discv5::{
    enr::NodeId,
    kbucket::{
        self, ConnectionDirection, ConnectionState, FailureReason, InsertResult, KBucketsTable,
        Key, NodeStatus, UpdateResult,
    },
    rpc::RequestId,
};
use ethereum_types::U256;
use futures::{channel::oneshot, prelude::*};
use log::{debug, error, info, warn};
use parking_lot::RwLock;
use rand::seq::SliceRandom;
use smallvec::SmallVec;
use ssz::Encode;
use ssz_types::{BitList, VariableList};
use thiserror::Error;
use tokio::sync::mpsc::{self, UnboundedReceiver, UnboundedSender};

use crate::{
    portalnet::{
        discovery::Discovery,
        find::{
            iterators::{
                findcontent::{FindContentQuery, FindContentQueryResponse, FindContentQueryResult},
                findnodes::FindNodeQuery,
                query::{Query, QueryConfig},
            },
            query_info::{QueryInfo, QueryType},
            query_pool::{QueryId, QueryPool, QueryPoolState, TargetKey},
        },
        metrics::OverlayMetrics,
        storage::PortalStorage,
        types::{
            content_key::{OverlayContentKey, RawContentKey},
            messages::{
                Accept, ByteList, Content, CustomPayload, FindContent, FindNodes, Message, Nodes,
                Offer, Ping, Pong, ProtocolId, Request, Response, SszEnr,
            },
<<<<<<< HEAD
            metric::{Distance, Metric},
=======
            metric::Metric,
            node::Node,
>>>>>>> 519237c2
        },
        Enr,
    },
    types::validation::Validator,
    utils::{node_id, portal_wire},
    utp::{
        stream::{UtpListenerRequest, UtpStream, BUF_SIZE},
        trin_helpers::UtpStreamId,
    },
};
<<<<<<< HEAD
use delay_map::HashSetDelay;
use discv5::{
    enr::NodeId,
    kbucket::{
        self, ConnectionDirection, ConnectionState, FailureReason, InsertResult, KBucketsTable,
        Key, NodeStatus, UpdateResult,
    },
    rpc::RequestId,
};
use futures::{channel::oneshot, prelude::*};
use log::{debug, error, info, warn};
use parking_lot::RwLock;
use rand::seq::SliceRandom;
use smallvec::SmallVec;
use ssz::Encode;
use ssz_types::{BitList, VariableList};
use thiserror::Error;
use tokio::sync::mpsc::{self, UnboundedReceiver, UnboundedSender};
=======
>>>>>>> 519237c2

/// Maximum number of ENRs in response to FindNodes.
pub const FIND_NODES_MAX_NODES: usize = 32;
/// Maximum number of ENRs in response to FindContent.
pub const FIND_CONTENT_MAX_NODES: usize = 32;
/// With even distribution assumptions, 2**17 is enough to put each node (estimating 100k nodes,
/// which is more than 10x the ethereum mainnet node count) into a unique bucket by the 17th bucket index.
const EXPECTED_NON_EMPTY_BUCKETS: usize = 17;
/// Bucket refresh lookup interval in seconds
const BUCKET_REFRESH_INTERVAL_SECS: u64 = 60;

/// A network-based action that the overlay may perform.
///
/// The overlay performs network-based actions on behalf of the command issuer. The issuer may be
/// the overlay itself. The overlay manages network requests and responses and sends the result
/// back to the issuer upon completion.
#[derive(Debug)]
pub enum OverlayCommand<TContentKey> {
    /// Send a single portal request through the overlay.
    ///
    /// A `Request` corresponds to a single request message defined in the portal wire spec.
    Request(OverlayRequest),
    /// Perform a find content query through the overlay.
    ///
    /// A `FindContentQuery` issues multiple requests to find the content identified by `target`.
    /// The result is sent to the issuer over `callback`.
    FindContentQuery {
        /// The query target.
        target: TContentKey,
        /// A callback channel to transmit the result of the query.
        callback: oneshot::Sender<Option<Vec<u8>>>,
    },
}

/// An overlay request error.
#[derive(Clone, Error, Debug)]
pub enum OverlayRequestError {
    /// A failure to transmit or receive a message on a channel.
    #[error("Channel failure: {0}")]
    ChannelFailure(String),

    /// An invalid request was received.
    #[error("Invalid request: {0}")]
    InvalidRequest(String),

    /// An invalid response was received.
    #[error("Invalid response")]
    InvalidResponse,

    /// Received content failed validation for a response.
    #[error("Response content failed validation: {0}")]
    FailedValidation(String),

    #[error("The request returned an empty response")]
    EmptyResponse,

    /// A failure to decode a message.
    #[error("The message was unable to be decoded")]
    DecodeError,

    /// The request timed out.
    #[error("The request timed out")]
    Timeout,

    /// The request was unable to be served.
    #[error("Failure to serve request: {0}")]
    Failure(String),

    /// The request  Discovery v5 request error.
    #[error("Internal Discovery v5 error: {0}")]
    Discv5Error(discv5::RequestError),

    /// Error types resulting from building ACCEPT message
    #[error("Error while building accept message: {0}")]
    AcceptError(String),

    /// Error types resulting from building ACCEPT message
    #[error("Error while sending offer message: {0}")]
    OfferError(String),

    /// uTP request error
    #[error("uTP request error: {0}")]
    UtpError(String),

    #[error("Received invalid remote discv5 packet")]
    InvalidRemoteDiscv5Packet,
}

impl From<discv5::RequestError> for OverlayRequestError {
    fn from(err: discv5::RequestError) -> Self {
        match err {
            discv5::RequestError::Timeout => Self::Timeout,
            discv5::RequestError::InvalidRemotePacket => Self::InvalidRemoteDiscv5Packet,
            err => Self::Discv5Error(err),
        }
    }
}

/// An incoming or outgoing request.
#[derive(Debug, PartialEq)]
pub enum RequestDirection {
    /// An incoming request from `source`.
    Incoming { id: RequestId, source: NodeId },
    /// An outgoing request to `destination`.
    Outgoing { destination: Enr },
    /// Initialize a request from node.
    Initialize,
}

/// An identifier for an overlay network request. The ID is used to track active outgoing requests.
// We only have visibility on the request IDs for incoming Discovery v5 talk requests. Here we use
// a separate identifier to track outgoing talk requests.
type OverlayRequestId = u128;

/// An overlay request response channel.
type OverlayResponder = oneshot::Sender<Result<Response, OverlayRequestError>>;

/// A request to pass through the overlay.
#[derive(Debug)]
pub struct OverlayRequest {
    /// The request identifier.
    pub id: OverlayRequestId,
    /// The inner request.
    pub request: Request,
    /// The direction of the request.
    pub direction: RequestDirection,
    /// An optional responder to send a result of the request.
    /// The responder may be None if the request was initiated internally.
    pub responder: Option<OverlayResponder>,
    /// ID of query that request's response will advance.
    /// Will be None for requests that are not associated with a query.
    pub query_id: Option<QueryId>,
}

impl OverlayRequest {
    /// Creates a new overlay request.
    pub fn new(
        request: Request,
        direction: RequestDirection,
        responder: Option<OverlayResponder>,
        query_id: Option<QueryId>,
    ) -> Self {
        OverlayRequest {
            id: rand::random(),
            request,
            direction,
            responder,
            query_id,
        }
    }
}

/// An active outgoing overlay request.
struct ActiveOutgoingRequest {
    /// The ENR of the destination (target) node.
    pub destination: Enr,
    /// An optional responder to send the result of the associated request.
    pub responder: Option<OverlayResponder>,
    pub request: Request,
    /// An optional QueryID for the query that this request is associated with.
    pub query_id: Option<QueryId>,
}

/// A response for a particular overlay request.
struct OverlayResponse {
    /// The identifier of the associated request.
    pub request_id: OverlayRequestId,
    /// The result of the associated request.
    pub response: Result<Response, OverlayRequestError>,
}

<<<<<<< HEAD
/// A node in the overlay network routing table.
#[derive(Clone, Debug)]
pub struct Node {
    /// The node's ENR.
    enr: Enr,
    /// The node's data radius.
    data_radius: Distance,
}

impl Node {
    /// Creates a new node.
    pub fn new(enr: Enr, data_radius: Distance) -> Node {
        Node { enr, data_radius }
    }

    /// Returns the ENR of the node.
    pub fn enr(&self) -> Enr {
        self.enr.clone()
    }

    /// Returns the data radius of the node.
    pub fn data_radius(&self) -> Distance {
        self.data_radius.clone()
    }

    /// Sets the ENR of the node.
    pub fn set_enr(&mut self, enr: Enr) {
        self.enr = enr;
    }

    /// Sets the data radius of the node.
    pub fn set_data_radius(&mut self, radius: Distance) {
        self.data_radius = radius;
    }
}

impl fmt::Display for Node {
    fn fmt(&self, f: &mut fmt::Formatter<'_>) -> fmt::Result {
        write!(
            f,
            "Node(node_id={}, radius={})",
            self.enr.node_id(),
            *self.data_radius,
        )
    }
}

impl std::cmp::Eq for Node {}

impl PartialEq for Node {
    fn eq(&self, other: &Self) -> bool {
        self.enr == other.enr
    }
}

=======
>>>>>>> 519237c2
/// The overlay service.
pub struct OverlayService<TContentKey, TMetric, TValidator> {
    /// The underlying Discovery v5 protocol.
    discovery: Arc<Discovery>,
    /// The content database of the local node.
    storage: Arc<RwLock<PortalStorage>>,
    /// The routing table of the local node.
    kbuckets: Arc<RwLock<KBucketsTable<NodeId, Node>>>,
    /// The data radius of the local node.
    data_radius: Arc<Distance>,
    /// The protocol identifier.
    protocol: ProtocolId,
    /// A queue of peers that require regular ping to check connectivity.
    /// Inserted entries expire after a fixed time. Nodes to be pinged are inserted with a timeout
    /// duration equal to some ping interval, and we continuously poll the queue to check for
    /// expired entries.
    peers_to_ping: HashSetDelay<NodeId>,
    // TODO: This should probably be a bounded channel.
    /// The receiver half of the service command channel.
    command_rx: UnboundedReceiver<OverlayCommand<TContentKey>>,
    /// The sender half of the service command channel.
    /// This is used internally to submit requests (e.g. maintenance ping requests).
    command_tx: UnboundedSender<OverlayCommand<TContentKey>>,
    /// A map of active outgoing requests.
    active_outgoing_requests: Arc<RwLock<HashMap<OverlayRequestId, ActiveOutgoingRequest>>>,
    /// A query pool that manages find node queries.
    find_node_query_pool: QueryPool<NodeId, FindNodeQuery<NodeId>, TContentKey>,
    /// A query pool that manages find content queries.
    find_content_query_pool: QueryPool<NodeId, FindContentQuery<NodeId>, TContentKey>,
    /// Timeout after which a peer in an ongoing query is marked unresponsive.
    query_peer_timeout: Duration,
    /// Number of peers to request data from in parallel for a single query.
    query_parallelism: usize,
    /// Number of new peers to discover before considering a FINDNODES query complete.
    query_num_results: usize,
    /// The number of buckets we simultaneously request from each peer in a FINDNODES query.
    findnodes_query_distances_per_peer: usize,
    /// The receiver half of a channel for responses to outgoing requests.
    response_rx: UnboundedReceiver<OverlayResponse>,
    /// The sender half of a channel for responses to outgoing requests.
    response_tx: UnboundedSender<OverlayResponse>,
    /// The sender half of a channel to send requests to uTP listener
    utp_listener_tx: UnboundedSender<UtpListenerRequest>,
    /// Phantom content key.
    phantom_content_key: PhantomData<TContentKey>,
    /// Phantom metric (distance function).
    phantom_metric: PhantomData<TMetric>,
    /// Metrics reporting component
    metrics: Option<OverlayMetrics>,
    /// Validator for overlay network content.
    validator: Arc<TValidator>,
}

impl<
        TContentKey: 'static + OverlayContentKey + Send + Sync,
        TMetric: Metric + Send + Sync,
        TValidator: 'static + Validator<TContentKey> + Send + Sync,
    > OverlayService<TContentKey, TMetric, TValidator>
where
    <TContentKey as TryFrom<Vec<u8>>>::Error: Debug,
{
    /// Spawns the overlay network service.
    ///
    /// The state of the overlay network largely consists of its routing table. The routing table
    /// is updated according to incoming requests and responses as well as autonomous maintenance
    /// processes.
    pub async fn spawn(
        discovery: Arc<Discovery>,
        storage: Arc<RwLock<PortalStorage>>,
        kbuckets: Arc<RwLock<KBucketsTable<NodeId, Node>>>,
        bootnode_enrs: Vec<Enr>,
        ping_queue_interval: Option<Duration>,
        data_radius: Arc<Distance>,
        protocol: ProtocolId,
        utp_listener_sender: UnboundedSender<UtpListenerRequest>,
        enable_metrics: bool,
        validator: Arc<TValidator>,
        query_timeout: Duration,
        query_peer_timeout: Duration,
        query_parallelism: usize,
        query_num_results: usize,
        findnodes_query_distances_per_peer: usize,
    ) -> Result<UnboundedSender<OverlayCommand<TContentKey>>, String>
    where
        <TContentKey as TryFrom<Vec<u8>>>::Error: Send,
    {
        let (command_tx, command_rx) = mpsc::unbounded_channel();
        let internal_command_tx = command_tx.clone();

        let overlay_protocol = protocol.clone();

        let peers_to_ping = if let Some(interval) = ping_queue_interval {
            HashSetDelay::new(interval)
        } else {
            HashSetDelay::default()
        };

        let (response_tx, response_rx) = mpsc::unbounded_channel();

        let metrics: Option<OverlayMetrics> =
            enable_metrics.then(|| OverlayMetrics::new(&protocol));

        tokio::spawn(async move {
            let mut service = Self {
                discovery,
                storage,
                kbuckets,
                data_radius,
                protocol,
                peers_to_ping,
                command_rx,
                command_tx: internal_command_tx,
                active_outgoing_requests: Arc::new(RwLock::new(HashMap::new())),
                find_node_query_pool: QueryPool::new(query_timeout),
                find_content_query_pool: QueryPool::new(query_timeout),
                query_peer_timeout,
                query_parallelism,
                query_num_results,
                findnodes_query_distances_per_peer,
                response_rx,
                response_tx,
                utp_listener_tx: utp_listener_sender,
                phantom_content_key: PhantomData,
                phantom_metric: PhantomData,
                metrics,
                validator,
            };

            info!("[{:?}] Starting overlay service", overlay_protocol);
            service.initialize_routing_table(bootnode_enrs);
            service.start().await;
        });

        Ok(command_tx)
    }

    fn add_bootnodes(&mut self, bootnode_enrs: Vec<Enr>) {
        // Attempt to insert bootnodes into the routing table in a disconnected state.
        // If successful, then add the node to the ping queue. A subsequent successful ping
        // will mark the node as connected.

        for enr in bootnode_enrs {
            let node_id = enr.node_id();

            // TODO: Decide default data radius, and define a constant. Or if there is an
            // associated database, then look for a radius value there.
            let node = Node::new(enr, Distance::MAX);
            let status = NodeStatus {
                state: ConnectionState::Disconnected,
                direction: ConnectionDirection::Outgoing,
            };

            // Attempt to insert the node into the routing table.
            match self.kbuckets.write().insert_or_update(
                &kbucket::Key::from(node_id.clone()),
                node,
                status,
            ) {
                InsertResult::Failed(reason) => {
                    warn!(
                        "[{:?}] Failed to insert bootnode into overlay routing table. Node: {}, Reason {:?}",
                        self.protocol, node_id, reason
                    );
                }
                _ => {
                    debug!(
                        "[{:?}] Inserted bootnode into overlay routing table, adding to ping queue. Node {}",
                        self.protocol, node_id
                    );

                    // Queue the node in the ping queue.
                    self.peers_to_ping.insert(node_id);
                }
            }
        }
    }

    /// Begins initial FINDNODES query to populate the routing table.
    fn initialize_routing_table(&mut self, bootnodes: Vec<Enr>) {
        self.add_bootnodes(bootnodes.clone());
        let node_id = self.local_enr().node_id();
        // Begin request for our local node ID.

        self.init_find_nodes_query_with_initial_enrs(&node_id, bootnodes);
    }

    /// The main loop for the overlay service. The loop selects over different possible tasks to
    /// perform.
    ///
    /// Process request: Process an incoming or outgoing request through the overlay.
    ///
    /// Process response: Process a response to an outgoing request from the local node. Try to
    /// match this response to an active request, and send the response or error over the
    /// associated response channel. Update node state based on result of response.
    ///
    /// Ping queue: Ping a node in the routing table to perform a liveness check and to refresh
    /// information relevant to the overlay network.
    ///
    /// Bucket maintenance: Maintain the routing table (more info documented above function).
    async fn start(&mut self) {
        // Construct bucket refresh interval
        let mut bucket_refresh_interval =
            tokio::time::interval(Duration::from_secs(BUCKET_REFRESH_INTERVAL_SECS));

        loop {
            tokio::select! {
                Some(command) = self.command_rx.recv() => {
                    match command {
                        OverlayCommand::Request(request) => self.process_request(request),
                        OverlayCommand::FindContentQuery { target, callback } => {
                            if let Some(query_id) = self.init_find_content_query(target, Some(callback)) {
                                debug!("Find content query {} initialized", query_id);
                            }
                        }
                    }
                }
                Some(response) = self.response_rx.recv() => {
                    // Look up active request that corresponds to the response.
                    let optional_active_request = self.active_outgoing_requests.write().remove(&response.request_id);
                    if let Some(active_request) = optional_active_request {

                        // Send response to responder if present.
                        if let Some(responder) = active_request.responder {
                            let _ = responder.send(response.response.clone());
                        }

                        // Perform background processing.
                        match response.response {
                            Ok(response) => self.process_response(response, active_request.destination, active_request.request, active_request.query_id),
                            Err(error) => self.process_request_failure(response.request_id, active_request.destination, error),
                        }

                    } else {
                        warn!("No active request with id {} for response", response.request_id);
                    }
                }
                Some(Ok(node_id)) = self.peers_to_ping.next() => {
                    // If the node is in the routing table, then ping and re-queue the node.
                    let key = kbucket::Key::from(node_id);
                    if let kbucket::Entry::Present(ref mut entry, _) = self.kbuckets.write().entry(&key) {
                        self.ping_node(&entry.value().enr());
                        self.peers_to_ping.insert(node_id);
                    }
                }
                query_event = OverlayService::<TContentKey, TMetric, TValidator>::query_event_poll(&mut self.find_node_query_pool) => {
                    match query_event {
                        // Send a FINDNODES on behalf of the query.
                        QueryEvent::Waiting(query_id, node_id, request) => {

                            // Look up the node's ENR.
                            if let Some(enr) = self.find_enr(&node_id) {

                                let request = OverlayRequest::new(
                                    request,
                                    RequestDirection::Outgoing {
                                        destination: enr
                                    },
                                    None,
                                    Some(query_id),
                                );
                                let _ = self.command_tx.send(OverlayCommand::Request(request));

                            } else {
                                error!("[{:?}] Unable to send FINDNODES to unknown ENR with node ID {}",
                                         self.protocol, node_id);
                                if let Some((_, query)) = self.find_node_query_pool.get_mut(query_id) {
                                    query.on_failure(&node_id);
                                }
                            }

                        }
                        // Query has ended.
                        QueryEvent::Finished(query_id, mut query_info, query) | QueryEvent::TimedOut(query_id, mut query_info, query) => {
                            let result = query.into_result();
                            // Obtain the ENRs for the resulting nodes.
                            let mut found_enrs = Vec::new();
                            for node_id in result.into_iter() {
                                if let Some(position) = query_info.untrusted_enrs.iter().position(|enr| enr.node_id() == node_id) {
                                    let enr = query_info.untrusted_enrs.swap_remove(position);
                                    found_enrs.push(enr);
                                } else if let Some(enr) = self.find_enr(&node_id) {
                                    // look up from the routing table
                                    found_enrs.push(enr);
                                }
                                else {
                                    warn!("ENR not present in queries results.");
                                }
                            }
                            if let QueryType::FindNode { callback: Some(callback), .. } = query_info.query_type {
                                if let Err(_) = callback.send(found_enrs.clone()) {
                                    error!("Failed to send FindNode query {} results to callback", query_id);
                                }
                            }
                            debug!("[{:?}] Query {} complete, discovered {} ENRs", self.protocol, query_id, found_enrs.len());
                        }
                    }
                }
                // Handle query events for queries in the find content query pool.
                query_event = OverlayService::<TContentKey, TMetric, TValidator>::query_event_poll(&mut self.find_content_query_pool) => {
                    self.handle_find_content_query_event(query_event);
                }
                _ = OverlayService::<TContentKey, TMetric, TValidator>::bucket_maintenance_poll(self.protocol.clone(), &self.kbuckets) => {}
                _ = bucket_refresh_interval.tick() => {
                    info!("[{:?}] Overlay bucket refresh lookup.", self.protocol);
                    self.bucket_refresh_lookup();
                }
            }
        }
    }

    /// Send request to UtpListener to add a uTP stream to the active connections
    fn add_utp_connection(
        &self,
        source: &NodeId,
        conn_id_recv: u16,
        stream_id: UtpStreamId,
    ) -> Result<(), OverlayRequestError> {
        if let Some(enr) = self.find_enr(source) {
            // Initialize active uTP stream with requesting node
            let utp_request = UtpListenerRequest::InitiateConnection(
                enr,
                self.protocol.clone(),
                stream_id,
                conn_id_recv,
            );
            if let Err(err) = self.utp_listener_tx.send(utp_request) {
                return Err(OverlayRequestError::UtpError(format!(
                    "Unable to send uTP AddActiveConnection request: {err}"
                )));
            }
            Ok(())
        } else {
            Err(OverlayRequestError::UtpError(format!(
                "Can't find ENR in overlay routing table matching remote NodeId: {source}"
            )))
        }
    }

    /// Main bucket refresh lookup logic
    fn bucket_refresh_lookup(&mut self) {
        // Look at local routing table and select the largest 17 buckets.
        // We only need the 17 bits furthest from our own node ID, because the closest 239 bits of
        // buckets are going to be empty-ish.
        let target_node_id = {
            let buckets = self.kbuckets.read();
            let buckets = buckets.buckets_iter().enumerate().collect::<Vec<_>>();
            let buckets = &buckets[256 - EXPECTED_NON_EMPTY_BUCKETS..];

            // Randomly pick one of these buckets.
            let target_bucket = buckets.choose(&mut rand::thread_rng());
            let random_node_id_in_bucket = match target_bucket {
                Some(bucket) => {
                    debug!("[{:?} Refreshing bucket {}", self.protocol, bucket.0);
                    match u8::try_from(bucket.0) {
                        Ok(idx) => self.generate_random_node_id(idx),
                        Err(err) => {
                            error!("Unable to downcast bucket index: {}", err);
                            return;
                        }
                    }
                }
                None => {
                    error!("Failed to choose random bucket index");
                    return;
                }
            };
            random_node_id_in_bucket
        };

        self.init_find_nodes_query(&target_node_id);
    }

    /// Returns the local ENR of the node.
    fn local_enr(&self) -> Enr {
        self.discovery.local_enr()
    }

    /// Returns the data radius of the node.
    fn data_radius(&self) -> Distance {
        *self.data_radius
    }

    /// Maintains the routing table.
    ///
    /// Consumes previously applied pending entries from the `KBucketsTable`. An `AppliedPending`
    /// result is recorded when a pending bucket entry replaces a disconnected entry in the
    /// respective bucket.
    async fn bucket_maintenance_poll(
        protocol: ProtocolId,
        kbuckets: &Arc<RwLock<KBucketsTable<NodeId, Node>>>,
    ) {
        future::poll_fn(move |_cx| {
            // Drain applied pending entries from the routing table.
            if let Some(entry) = kbuckets.write().take_applied_pending() {
                debug!(
                    "[{:?}] Node {:?} inserted and node {:?} evicted",
                    protocol,
                    entry.inserted.into_preimage(),
                    entry.evicted.map(|n| n.key.into_preimage())
                );
                return Poll::Ready(());
            }
            Poll::Pending
        })
        .await
    }

    /// Maintains the query pool.
    ///
    /// Returns a `QueryEvent` when the `QueryPoolState` updates.
    /// This happens when a query needs to send a request to a node, when a query has completed,
    // or when a query has timed out.
    async fn query_event_poll<TQuery: Query<NodeId>>(
        queries: &mut QueryPool<NodeId, TQuery, TContentKey>,
    ) -> QueryEvent<TQuery, TContentKey> {
        future::poll_fn(move |_cx| match queries.poll() {
            QueryPoolState::Finished(query_id, query_info, query) => {
                Poll::Ready(QueryEvent::Finished(query_id, query_info, query))
            }
            QueryPoolState::Timeout(query_id, query_info, query) => {
                warn!("Query id: {:?} timed out", query_id);
                Poll::Ready(QueryEvent::TimedOut(query_id, query_info, query))
            }
            QueryPoolState::Waiting(Some((query_id, query_info, query, return_peer))) => {
                let node_id = return_peer;

                let request_body = match query_info.rpc_request(return_peer) {
                    Ok(request_body) => request_body,
                    Err(_) => {
                        query.on_failure(&node_id);
                        return Poll::Pending;
                    }
                };

                Poll::Ready(QueryEvent::Waiting(query_id, node_id, request_body))
            }

            QueryPoolState::Waiting(None) | QueryPoolState::Idle => Poll::Pending,
        })
        .await
    }

    /// Handles a `QueryEvent` from a poll on the find content query pool.
    fn handle_find_content_query_event(
        &mut self,
        query_event: QueryEvent<FindContentQuery<NodeId>, TContentKey>,
    ) {
        match query_event {
            QueryEvent::Waiting(query_id, node_id, request) => {
                if let Some(enr) = self.find_enr(&node_id) {
                    // If we find the node's ENR, then send the request on behalf of the
                    // query. No callback channel is necessary for the request, because the
                    // response will be incorporated into the query.
                    let request = OverlayRequest::new(
                        request,
                        RequestDirection::Outgoing { destination: enr },
                        None,
                        Some(query_id),
                    );
                    let _ = self.command_tx.send(OverlayCommand::Request(request));
                } else {
                    // If we cannot find the node's ENR, then we cannot contact the
                    // node, so fail the query for this node.
                    error!(
                        "[{:?}] Unable to send FINDCONTENT to unknown ENR with node ID {}",
                        self.protocol, node_id
                    );
                    if let Some((_, query)) = self.find_node_query_pool.get_mut(query_id) {
                        query.on_failure(&node_id);
                    }
                }
            }
            QueryEvent::Finished(query_id, query_info, query)
            | QueryEvent::TimedOut(query_id, query_info, query) => {
                let result = query.into_result();
                let (content, _closest_nodes) = match result {
                    FindContentQueryResult::ClosestNodes(closest_nodes) => (None, closest_nodes),
                    FindContentQueryResult::Content {
                        content,
                        closest_nodes,
                    } => (Some(content), closest_nodes),
                };

                // Send (possibly `None`) content on callback channel.
                if let QueryType::FindContent {
                    callback: Some(callback),
                    ..
                } = query_info.query_type
                {
                    if let Err(_) = callback.send(content) {
                        error!(
                            "Failed to send FindContent query {} result to callback",
                            query_id
                        );
                    }
                }

                // TODO: Offer content to closest node(s).
            }
        }
    }

    /// Processes an overlay request.
    fn process_request(&mut self, request: OverlayRequest) {
        // For incoming requests, handle the request, possibly send the response over the channel,
        // and then process the request.
        //
        // For outgoing requests, send the request via a TALK request over Discovery v5, send the
        // response over the channel, and then process the response. There may not be a response
        // channel if the request was initiated internally (e.g. for maintenance).
        match request.direction {
            RequestDirection::Incoming { id, source } => {
                self.register_node_activity(source);

                let response = self.handle_request(request.request.clone(), id.clone(), &source);
                // Send response to responder if present.
                if let Some(responder) = request.responder {
                    let _ = responder.send(response);
                }
                // Perform background processing.
                self.process_incoming_request(request.request, id, source);
            }
            RequestDirection::Outgoing { destination } => {
                self.active_outgoing_requests.write().insert(
                    request.id,
                    ActiveOutgoingRequest {
                        destination: destination.clone(),
                        responder: request.responder,
                        request: request.request.clone(),
                        query_id: request.query_id,
                    },
                );
                self.send_talk_req(request.request, request.id, destination);
            }
            RequestDirection::Initialize => {
                let response = self.initialize_request(request.request.clone());
                // Send response to responder if present.
                if let Some(responder) = request.responder {
                    let _ = responder.send(response);
                }
            }
        }
    }

    /// Initializes a overlay service request from source node.
    fn initialize_request(&mut self, request: Request) -> Result<Response, OverlayRequestError> {
        debug!("[{:?}] Initializing request", self.protocol);
        match request {
            Request::FindContent(find_content) => Ok(Response::Content(
                self.handle_find_content(find_content, None)?,
            )),
            _ => Err(OverlayRequestError::InvalidRequest(
                "Initializing this overlay service request is not yet supported.".to_string(),
            )),
        }
    }

    /// Attempts to build a response for a request.
    fn handle_request(
        &mut self,
        request: Request,
        id: RequestId,
        source: &NodeId,
    ) -> Result<Response, OverlayRequestError> {
        debug!("[{:?}] Handling request {}", self.protocol, id);
        match request {
            Request::Ping(ping) => Ok(Response::Pong(self.handle_ping(ping, &source))),
            Request::FindNodes(find_nodes) => {
                Ok(Response::Nodes(self.handle_find_nodes(find_nodes)))
            }
            Request::FindContent(find_content) => Ok(Response::Content(
                self.handle_find_content(find_content, Some(&source))?,
            )),
            Request::Offer(offer) => Ok(Response::Accept(self.handle_offer(offer, source)?)),
            Request::PopulatedOffer(_) => Err(OverlayRequestError::InvalidRequest(
                "An offer with content attached is not a valid network message to receive"
                    .to_owned(),
            )),
        }
    }

    /// Builds a `Pong` response for a `Ping` request.
    fn handle_ping(&self, request: Ping, source: &NodeId) -> Pong {
        debug!(
            "[{:?}] Handling ping request from node={}. Ping={:?}",
            self.protocol, source, request
        );
        self.metrics
            .as_ref()
            .and_then(|m| Some(m.report_inbound_ping()));
        let enr_seq = self.local_enr().seq();
        let data_radius = self.data_radius();
        let custom_payload = CustomPayload::from(data_radius.as_ssz_bytes());
        Pong {
            enr_seq,
            custom_payload,
        }
    }

    /// Builds a `Nodes` response for a `FindNodes` request.
    fn handle_find_nodes(&self, request: FindNodes) -> Nodes {
        self.metrics
            .as_ref()
            .and_then(|m| Some(m.report_inbound_find_nodes()));
        let distances64: Vec<u64> = request.distances.iter().map(|x| (*x).into()).collect();
        let enrs = self.nodes_by_distance(distances64);

        // Limit the ENRs so that their summed sizes do not surpass the max TALKREQ packet size.
        let enrs = limit_enr_list_to_max_bytes(enrs, MAX_NODES_SIZE);

        Nodes { total: 1, enrs }
    }

    /// Attempts to build a `Content` response for a `FindContent` request.
    fn handle_find_content(
        &self,
        request: FindContent,
        source: Option<&NodeId>,
    ) -> Result<Content, OverlayRequestError> {
        self.metrics
            .as_ref()
            .and_then(|m| Some(m.report_inbound_find_content()));
        let content_key = match (TContentKey::try_from)(request.content_key) {
            Ok(key) => key,
            Err(_) => {
                return Err(OverlayRequestError::InvalidRequest(
                    "Invalid content key".to_string(),
                ))
            }
        };

        match self.storage.read().get(&content_key) {
            Ok(Some(value)) => {
                let content = ByteList::from(VariableList::from(value));

                // Check content size and initiate uTP connection if the size is over the threshold
                // TODO: Properly calculate max content size
                if content.len() < 1000 {
                    Ok(Content::Content(content))
                } else {
                    match source {
                        Some(source) => {
                            let conn_id: u16 = crate::utp::stream::rand();

                            // Listen for incoming uTP connection request on as part of uTP handshake and
                            // storing content data, so we can send it inside UtpListener right after we receive
                            // SYN packet from the requester
                            let conn_id_recv = conn_id.wrapping_add(1);

                            self.add_utp_connection(
                                source,
                                conn_id_recv,
                                UtpStreamId::ContentStream(content),
                            )?;

                            // Connection id is send as BE because uTP header values are stored also as BE
                            Ok(Content::ConnectionId(conn_id.to_be()))

                        },
                        None => {
                           return Err(OverlayRequestError::UtpError(
                               "Unable to start listening for uTP stream because source NodeID is not provided".to_string()))
                        }
                    }
                }
            }
            Ok(None) => {
                let enrs = self.find_nodes_close_to_content(content_key);
                match enrs {
                    Ok(val) => Ok(Content::Enrs(val)),
                    Err(msg) => Err(OverlayRequestError::InvalidRequest(msg.to_string())),
                }
            }
            Err(msg) => Err(OverlayRequestError::Failure(format!(
                "Unable to respond to FindContent: {msg}",
            ))),
        }
    }

    /// Attempts to build an `Accept` response for an `Offer` request.
    fn handle_offer(&self, request: Offer, source: &NodeId) -> Result<Accept, OverlayRequestError> {
        self.metrics
            .as_ref()
            .and_then(|m| Some(m.report_inbound_offer()));

        let mut requested_keys =
            BitList::with_capacity(request.content_keys.len()).map_err(|_| {
                OverlayRequestError::AcceptError(
                    "Unable to initialize bitlist for requested keys.".to_owned(),
                )
            })?;

        let accept_keys = request.content_keys.clone();

        for (i, key) in request.content_keys.into_iter().enumerate() {
            let key = (TContentKey::try_from)(key).map_err(|_| {
                OverlayRequestError::AcceptError(format!(
                    "Unable to build content key from OFFER request."
                ))
            })?;

            requested_keys
                .set(
                    i,
                    self.storage.read().should_store(&key).map_err(|err| {
                        OverlayRequestError::AcceptError(format!(
                            "Unable to check content availability: {err}"
                        ))
                    })?,
                )
                .map_err(|err| {
                    OverlayRequestError::AcceptError(format!(
                        "Unable to set requested keys bits: {err:?}"
                    ))
                })?;
        }

        // Listen for incoming connection request on conn_id, as part of utp handshake
        let conn_id: u16 = crate::utp::stream::rand();

        self.add_utp_connection(source, conn_id, UtpStreamId::AcceptStream(accept_keys))?;

        let accept = Accept {
            connection_id: conn_id.to_be(),
            content_keys: requested_keys,
        };

        Ok(accept)
    }

    /// Sends a TALK request via Discovery v5 to some destination node.
    fn send_talk_req(&self, request: Request, request_id: OverlayRequestId, destination: Enr) {
        let discovery = Arc::clone(&self.discovery);
        let protocol = self.protocol.clone();
        let response_tx = self.response_tx.clone();

        // Spawn a new thread to send the TALK request. Otherwise we would delay processing of
        // other tasks until we receive the response. Send the response over the response channel,
        // which will be received in the main loop.
        tokio::spawn(async move {
            let response = match discovery
                .send_talk_req(destination, protocol, Message::from(request).into())
                .await
            {
                Ok(talk_resp) => match Message::try_from(talk_resp) {
                    Ok(message) => match Response::try_from(message) {
                        Ok(response) => Ok(response),
                        Err(_) => Err(OverlayRequestError::InvalidResponse),
                    },
                    Err(_) => Err(OverlayRequestError::DecodeError),
                },
                Err(error) => Err(error.into()),
            };

            let _ = response_tx.send(OverlayResponse {
                request_id,
                response,
            });
        });
    }

    /// Processes an incoming request from some source node.
    fn process_incoming_request(&mut self, request: Request, _id: RequestId, source: NodeId) {
        match request {
            Request::Ping(ping) => self.process_ping(ping, source),
            _ => {}
        }
    }

    /// Register source NodeId activity in overlay routing table
    fn register_node_activity(&mut self, source: NodeId) {
        // Look up the node in the routing table.
        let key = kbucket::Key::from(source);
        let is_node_in_table = match self.kbuckets.write().entry(&key) {
            kbucket::Entry::Present(_, _) => true,
            kbucket::Entry::Pending(_, _) => true,
            _ => false,
        };

        // If the node is in the routing table, then call update on the routing table in order to
        // update the node's position in the kbucket. If the node is not in the routing table, then
        // we cannot construct a new entry for sure, because we only have the node ID, not the ENR.
        if is_node_in_table {
            match self.update_node_connection_state(source, ConnectionState::Connected) {
                Ok(_) => {}
                Err(_) => {
                    // If the update fails, then remove the node from the ping queue.
                    self.peers_to_ping.remove(&source);
                }
            }
        } else {
            // The node is not in the overlay routing table, so look for the node's ENR
            // in the underlying Discovery v5 routing table. If an entry is found, then
            // attempt to insert the node as a connected peer.
            //
            // TODO: Remove this fallback logic. Request ENR via Discovery v5. If the
            // ENR sequence number has changed, then the node's address info may have
            // changed. The TalkRequest object does not contain the requester's ENR, only
            // its NodeAddress.
<<<<<<< HEAD
            if let Some(enr) = self.discovery.discv5.find_enr(&source) {
                let node = Node::new(enr, Distance::MAX);
=======
            if let Some(enr) = self.discovery.find_enr(&source) {
                // TODO: Decide default data radius, and define a constant.
                let node = Node {
                    enr,
                    data_radius: U256::from(u64::MAX),
                };
>>>>>>> 519237c2
                self.connect_node(node, ConnectionDirection::Incoming);
            }
        }
    }

    /// Processes a ping request from some source node.
    fn process_ping(&mut self, ping: Ping, source: NodeId) {
        // Look up the node in the routing table.
        let key = kbucket::Key::from(source);
        let optional_node = match self.kbuckets.write().entry(&key) {
            kbucket::Entry::Present(ref mut entry, _) => Some(entry.value().clone()),
            kbucket::Entry::Pending(ref mut entry, _) => Some(entry.value().clone()),
            _ => None,
        };

        // If the node is in the routing table, then check if we need to update the node.
        if let Some(node) = optional_node {
            // TODO: How do we handle data in the custom payload? This is unique to each overlay
            // network, so there may need to be some way to parameterize the update for a
            // ping/pong.

            // If the ENR sequence number in pong is less than the ENR sequence number for the routing
            // table entry, then request the node.
            if node.enr().seq() < ping.enr_seq {
                self.request_node(&node.enr());
            }
        }
    }

    /// Processes a failed request intended for some destination node.
    fn process_request_failure(
        &mut self,
        request_id: OverlayRequestId,
        destination: Enr,
        error: OverlayRequestError,
    ) {
        debug!(
            "[{:?}] Request {} failed. Error: {}",
            self.protocol, request_id, error
        );

        // Attempt to mark the node as disconnected.
        let node_id = destination.node_id();
        let _ = self.update_node_connection_state(node_id, ConnectionState::Disconnected);
        // Remove the node from the ping queue.
        self.peers_to_ping.remove(&node_id);
    }

    /// Processes a response to an outgoing request from some source node.
    fn process_response(
        &mut self,
        response: Response,
        source: Enr,
        request: Request,
        query_id: Option<QueryId>,
    ) {
        // If the node is present in the routing table, but the node is not connected, then
        // use the existing entry's value and direction. Otherwise, build a new entry from
        // the source ENR and establish a connection in the outgoing direction, because this
        // node is responding to our request.
        let key = kbucket::Key::from(source.node_id());
        let (node, status) = match self.kbuckets.write().entry(&key) {
            kbucket::Entry::Present(ref mut entry, status) => (entry.value().clone(), status),
            kbucket::Entry::Pending(ref mut entry, status) => (entry.value().clone(), status),
            _ => {
                // TODO: Decide default data radius, and define a constant.
                let node = Node::new(source.clone(), Distance::MAX);
                let status = NodeStatus {
                    state: ConnectionState::Disconnected,
                    direction: ConnectionDirection::Outgoing,
                };
                (node, status)
            }
        };

        // If the node is not already connected, then attempt to mark the node as connected. If the
        // node is already connected, then call update on the routing table in order to update the
        // node's position in the kbucket.
        //
        // TODO: In what situation would a disconnected node respond to a request from the local
        // node? Handling this case might not be necessary, or it should be handled in a different
        // way.
        match status.state {
            ConnectionState::Disconnected => self.connect_node(node, status.direction),
            ConnectionState::Connected => {
                match self
                    .update_node_connection_state(source.node_id(), ConnectionState::Connected)
                {
                    Ok(_) => {}
                    Err(_) => {
                        // If the update fails, then remove the node from the ping queue.
                        self.peers_to_ping.remove(&source.node_id());
                    }
                }
            }
        }

        match response {
            Response::Pong(pong) => self.process_pong(pong, source),
            Response::Nodes(nodes) => self.process_nodes(nodes, source, query_id),
            Response::Content(content) => {
                let find_content_request = match request {
                    Request::FindContent(find_content) => find_content,
                    _ => {
                        error!("Unable to process received content: Invalid request message.");
                        return;
                    }
                };
                self.process_content(content, source, find_content_request, query_id)
            }
            Response::Accept(accept) => {
                if let Err(err) = self.process_accept(accept, source, request) {
                    error!("Error processing ACCEPT response in overlay service: {err}")
                }
            }
        }
    }

    // Process ACCEPT response
    fn process_accept(&self, response: Accept, enr: Enr, offer: Request) -> anyhow::Result<Accept> {
        // Check that a valid triggering request was sent
        match &offer {
            Request::Offer(_) => {}
            Request::PopulatedOffer(_) => {}
            _ => {
                return Err(anyhow!("Invalid request message paired with ACCEPT"));
            }
        };

        // Do not initialize uTP stream if remote node doesn't have interest in the offered content keys
        if response.content_keys.is_zero() {
            return Ok(response);
        }

        // initiate the connection to the acceptor
        let conn_id = response.connection_id.to_be();
        let (tx, rx) = tokio::sync::oneshot::channel::<UtpStream>();
        let utp_request = UtpListenerRequest::Connect(
            conn_id,
            enr,
            self.protocol.clone(),
            UtpStreamId::OfferStream,
            tx,
        );

        self.utp_listener_tx
            .send(utp_request).map_err(|err| anyhow!("Unable to send Connect request to UtpListener when processing ACCEPT message: {err}"))?;

        let storage = Arc::clone(&self.storage);
        let response_clone = response.clone();

        tokio::spawn(async move {
            let mut conn = rx.await.unwrap();
            // Handle STATE packet for SYN
            let mut buf = [0; BUF_SIZE];
            conn.recv(&mut buf).await.unwrap();

            let content_items = match offer {
                Request::Offer(offer) => {
                    Self::provide_requested_content(storage, &response_clone, offer.content_keys)
                }
                Request::PopulatedOffer(offer) => Ok(response_clone
                    .content_keys
                    .iter()
                    .zip(offer.content_items.into_iter())
                    .filter(|(is_accepted, _item)| *is_accepted)
                    .map(|(_is_accepted, (_key, val))| val)
                    .collect()),
                // Unreachable because of early return at top of method:
                _ => Err(anyhow!("Invalid request message paired with ACCEPT")),
            };

            let content_items: Vec<Bytes> = match content_items {
                Ok(items) => items
                    .into_iter()
                    .map(|item| Bytes::from(item.to_vec()))
                    .collect(),
                Err(err) => {
                    warn!("Could not serve offered content to peer: {err}");
                    return;
                }
            };

            let content_payload = portal_wire::encode_content_payload(&content_items)
                .expect("Unable to build content payload: {msg:?}");

            // send the content to the acceptor over a uTP stream
            if let Err(err) = conn.send_to(&content_payload).await {
                warn!("Error sending content {err}");
            };
            // Close uTP connection
            if let Err(err) = conn.close().await {
                warn!("Unable to close uTP connection!: {err}")
            };
        });
        Ok(response)
    }

    /// Processes a Pong response.
    ///
    /// Refreshes the node if necessary. Attempts to mark the node as connected.
    fn process_pong(&mut self, pong: Pong, source: Enr) {
        let node_id = source.node_id();
        debug!(
            "[{:?}] Processing Pong response from node. Node: {}",
            self.protocol, node_id
        );
        // If the ENR sequence number in pong is less than the ENR sequence number for the routing
        // table entry, then request the node.
        //
        // TODO: Perform update on non-ENR node entry state. See note in `process_ping`.
        let key = kbucket::Key::from(node_id);
        let optional_node = match self.kbuckets.write().entry(&key) {
            kbucket::Entry::Present(ref mut entry, _) => Some(entry.value().clone()),
            kbucket::Entry::Pending(ref mut entry, _) => Some(entry.value().clone()),
            _ => None,
        };
        if let Some(node) = optional_node {
            if node.enr().seq() < pong.enr_seq {
                self.request_node(&node.enr());
            }
        }
    }

    /// Processes a Nodes response.
    fn process_nodes(&mut self, nodes: Nodes, source: Enr, query_id: Option<QueryId>) {
        debug!(
            "[{:?}] Processing Nodes response from node. Node: {}",
            self.protocol,
            source.node_id()
        );

        let enrs: Vec<Enr> = nodes
            .enrs
            .into_iter()
            .map(|ssz_enr| ssz_enr.into())
            .collect();

        self.process_discovered_enrs(enrs.clone());
        if let Some(query_id) = query_id {
            self.advance_find_node_query(source, enrs, query_id);
        }
    }

    /// Processes a Content response.
    fn process_content(
        &mut self,
        content: Content,
        source: Enr,
        request: FindContent,
        query_id: Option<QueryId>,
    ) {
        debug!(
            "[{:?}] Processing Content response from node. Node: {}",
            self.protocol,
            source.node_id()
        );
        match content {
            Content::ConnectionId(id) => debug!(
                "[{:?}] Skipping processing for content connection ID {}",
                self.protocol, id
            ),
            Content::Content(content) => {
                self.process_received_content(content.clone(), request);
                // TODO: Should we only advance the query if the content has been validated?
                if let Some(query_id) = query_id {
                    self.advance_find_content_query_with_content(&query_id, source, content.into());
                }
            }
            Content::Enrs(enrs) => {
                let enrs: Vec<Enr> = enrs.into_iter().map(|ssz_enr| ssz_enr.into()).collect();
                self.process_discovered_enrs(enrs.clone());
                if let Some(query_id) = query_id {
                    self.advance_find_content_query_with_enrs(&query_id, source, enrs);
                }
            }
        }
    }

    fn process_received_content(&mut self, content: ByteList, request: FindContent) {
        let content_key = match TContentKey::try_from(request.content_key) {
            Ok(val) => val,
            Err(msg) => {
                error!("Unable to process received content: We sent a request with an invalid content key: {msg:?}");
                return;
            }
        };
        let should_store = self.storage.read().should_store(&content_key);
        match should_store {
            Ok(val) => {
                if val {
                    let validator = Arc::clone(&self.validator);
                    let storage = Arc::clone(&self.storage);
                    // Spawn task that validates content before storing.
                    // Allows for non-blocking requests to this/other overlay services.
                    tokio::spawn(async move {
                        if let Err(err) = validator
                            .validate_content(&content_key, &content.to_vec())
                            .await
                        {
                            warn!("Unable to validate received content: {err:?}");
                            return;
                        };

                        if let Err(err) = storage.write().store(&content_key, &content.into()) {
                            error!("Content received, but not stored: {err}")
                        }
                    });
                } else {
                    debug!(
                        "Content received, but not stored: Content is already stored or its distance falls outside current radius."
                    )
                }
            }
            Err(_) => {
                error!("Content received, but not stored: Error communicating with db.");
            }
        }
    }

    /// Processes a collection of discovered nodes.
    fn process_discovered_enrs(&mut self, enrs: Vec<Enr>) {
        let local_node_id = self.local_enr().node_id();

        // Acquire write lock here so that we can perform node lookup and insert/update atomically.
        // Once we acquire the write lock for the routing table, there are no other locks that we
        // need to acquire, so we should not create a deadlock.
        let mut kbuckets = self.kbuckets.write();

        for enr in enrs {
            let node_id = enr.node_id();

            // Ignore ourself.
            if node_id == local_node_id {
                continue;
            }

            let key = kbucket::Key::from(node_id);
            let optional_node = match kbuckets.entry(&key) {
                kbucket::Entry::Present(entry, _) => Some(entry.value().clone()),
                kbucket::Entry::Pending(ref mut entry, _) => Some(entry.value().clone()),
                _ => None,
            };

            // If the node is in the routing table, then check to see if we should update its entry.
            // If the node is not in the routing table, then add the node in a disconnected state.
            // A subsequent ping will establish connectivity with the node. If the insertion succeeds,
            // then add the node to the ping queue. Ignore insertion failures.
            if let Some(node) = optional_node {
                if node.enr().seq() < enr.seq() {
                    let updated_node = Node {
                        enr,
                        data_radius: node.data_radius(),
                    };

                    // The update removed the node because it would violate the incoming peers condition
                    // or a bucket/table filter. Remove the node from the ping queue.
                    if let UpdateResult::Failed(reason) =
                        kbuckets.update_node(&key, updated_node, None)
                    {
                        self.peers_to_ping.remove(&node_id);
                        debug!(
                            "Failed to update discovered node. Node: {}, Reason: {:?}",
                            node_id, reason
                        );
                    }
                }
            } else {
                let node = Node::new(enr, Distance::MAX);
                let status = NodeStatus {
                    state: ConnectionState::Disconnected,
                    direction: ConnectionDirection::Outgoing,
                };
                match kbuckets.insert_or_update(&key, node, status) {
                    InsertResult::Inserted => {
                        debug!("Discovered node added to routing table. Node: {}", node_id);
                        self.peers_to_ping.insert(node_id);
                    }
                    InsertResult::Pending { disconnected } => {
                        // The disconnected node is the least-recently connected entry that is
                        // currently considered disconnected. This node should be pinged to check
                        // for connectivity.
                        //
                        // The discovered node was inserted as a pending entry that will be inserted
                        // after some timeout if the disconnected node is not updated.
                        if let kbucket::Entry::Present(node_to_ping, _) =
                            kbuckets.entry(&disconnected)
                        {
                            self.ping_node(&node_to_ping.value().enr());
                        }
                    }
                    _ => {
                        debug!(
                            "Discovered node not added to routing table. Node: {}",
                            node_id
                        );
                    }
                }
            }
        }
    }

    /// Provide the requested content key and content value for the acceptor
    fn provide_requested_content(
        storage: Arc<RwLock<PortalStorage>>,
        accept_message: &Accept,
        content_keys_offered: Vec<RawContentKey>,
    ) -> anyhow::Result<Vec<ByteList>> {
        let content_keys_offered: Result<Vec<TContentKey>, TContentKey::Error> =
            content_keys_offered
                .into_iter()
                .map(|key| TContentKey::try_from(key))
                .collect();

        let content_keys_offered: Vec<TContentKey> = content_keys_offered
            .map_err(|_| anyhow!("Unable to decode our own offered content keys"))?;

        let mut content_items: Vec<ByteList> = Vec::new();

        for (i, key) in accept_message
            .content_keys
            .clone()
            .iter()
            .zip(content_keys_offered.iter())
        {
            if i == true {
                match storage.read().get(key) {
                    Ok(content) => match content {
                        Some(content) => content_items.push(content.into()),
                        None => return Err(anyhow!("Unable to read offered content!")),
                    },
                    Err(err) => {
                        return Err(anyhow!(
                            "Unable to get offered content from portal storage: {err}"
                        ))
                    }
                }
            }
        }
        Ok(content_items)
    }

    /// Advances a find node query (if one is active for the node) using the received ENRs.
    /// Does nothing if called with a node_id that does not have a corresponding active query request.
    fn advance_find_node_query(&mut self, source: Enr, enrs: Vec<Enr>, query_id: QueryId) {
        // Check whether this request was sent on behalf of a query.
        // If so, advance the query with the returned data.
        let local_node_id = self.local_enr().node_id();
        if let Some((query_info, query)) = self.find_node_query_pool.get_mut(query_id) {
            for enr_ref in enrs.iter() {
                if !query_info
                    .untrusted_enrs
                    .iter()
                    .any(|enr| enr.node_id() == enr_ref.node_id() && enr.node_id() != local_node_id)
                {
                    query_info.untrusted_enrs.push(enr_ref.clone());
                }
            }
            query.on_success(
                &source.node_id(),
                enrs.iter().map(|enr| enr.into()).collect(),
            );
        } else {
            debug!(
                "Response returned for inactive find node query {:?}",
                query_id
            )
        }
    }

    /// Advances a find content query (if one exists for `query_id`) with ENRs close to content.
    fn advance_find_content_query_with_enrs(
        &mut self,
        query_id: &QueryId,
        source: Enr,
        enrs: Vec<Enr>,
    ) {
        let local_node_id = self.local_enr().node_id();
        if let Some((query_info, query)) = self.find_content_query_pool.get_mut(*query_id) {
            // If an ENR is not present in the query's untrusted ENRs, then add the ENR.
            // Ignore the local node's ENR.
            for enr_ref in enrs.iter().filter(|enr| enr.node_id() != local_node_id) {
                if !query_info
                    .untrusted_enrs
                    .iter()
                    .any(|enr| enr.node_id() == enr_ref.node_id())
                {
                    query_info.untrusted_enrs.push(enr_ref.clone());
                }
            }
            let closest_nodes: Vec<NodeId> = enrs
                .iter()
                .filter(|enr| enr.node_id() != local_node_id)
                .map(|enr| enr.into())
                .collect();

            // Mark the query successful for the source of the response with the closest ENRs.
            query.on_success(
                &source.node_id(),
                FindContentQueryResponse::ClosestNodes(closest_nodes),
            );
        }
    }

    /// Advances a find content query (if one exists for `query_id`) with content.
    fn advance_find_content_query_with_content(
        &mut self,
        query_id: &QueryId,
        source: Enr,
        content: Vec<u8>,
    ) {
        if let Some((_, query)) = self.find_content_query_pool.get_mut(*query_id) {
            // Mark the query successful for the source of the response with the content.
            query.on_success(
                &source.node_id(),
                FindContentQueryResponse::Content(content),
            );
        }
    }

    /// Submits a request to ping a destination (target) node.
    fn ping_node(&self, destination: &Enr) {
        debug!(
            "[{:?}] Sending Ping request to node. Node: {}",
            self.protocol,
            destination.node_id()
        );

        let enr_seq = self.local_enr().seq();
        let data_radius = self.data_radius();
        let custom_payload = CustomPayload::from(data_radius.as_ssz_bytes());
        let ping = Request::Ping(Ping {
            enr_seq,
            custom_payload,
        });
        let request = OverlayRequest::new(
            ping,
            RequestDirection::Outgoing {
                destination: destination.clone(),
            },
            None,
            None,
        );
        let _ = self.command_tx.send(OverlayCommand::Request(request));
    }

    /// Submits a request for the node info of a destination (target) node.
    fn request_node(&self, destination: &Enr) {
        let find_nodes = Request::FindNodes(FindNodes { distances: vec![0] });
        let request = OverlayRequest::new(
            find_nodes,
            RequestDirection::Outgoing {
                destination: destination.clone(),
            },
            None,
            None,
        );
        let _ = self.command_tx.send(OverlayCommand::Request(request));
    }

    /// Attempts to insert a newly connected node or update an existing node to connected.
    fn connect_node(&mut self, node: Node, connection_direction: ConnectionDirection) {
        let node_id = node.enr().node_id();
        let key = kbucket::Key::from(node_id);
        let status = NodeStatus {
            state: ConnectionState::Connected,
            direction: connection_direction,
        };

        let mut node_to_ping = None;
        match self.kbuckets.write().insert_or_update(&key, node, status) {
            InsertResult::Inserted => {
                // The node was inserted into the routing table. Add the node to the ping queue.
                debug!(
                    "[{:?}] New connected node added to routing table. Node: {}",
                    self.protocol, node_id
                );
                self.peers_to_ping.insert(node_id);
            }
            InsertResult::Pending { disconnected } => {
                // The disconnected node is the least-recently connected entry that is
                // currently considered disconnected. This node should be pinged to check
                // for connectivity.
                node_to_ping = Some(disconnected);
            }
            InsertResult::StatusUpdated {
                promoted_to_connected,
            }
            | InsertResult::Updated {
                promoted_to_connected,
            } => {
                // The node existed in the routing table, and it was updated to connected.
                if promoted_to_connected {
                    debug!(
                        "[{:?}] Node promoted to connected. Node: {}",
                        self.protocol, node_id
                    );
                    self.peers_to_ping.insert(node_id);
                }
            }
            InsertResult::ValueUpdated | InsertResult::UpdatedPending => {}
            InsertResult::Failed(reason) => {
                self.peers_to_ping.remove(&node_id);
                debug!(
                    "[{:?}] Could not insert node. Node: {}, Reason: {:?}",
                    self.protocol, node_id, reason
                );
            }
        }

        // Ping node to check for connectivity. See comment above for reasoning.
        if let Some(key) = node_to_ping {
            if let kbucket::Entry::Present(ref mut entry, _) = self.kbuckets.write().entry(&key) {
                self.ping_node(&entry.value().enr());
            }
        }
    }

    /// Attempts to update the connection state of a node.
    fn update_node_connection_state(
        &mut self,
        node_id: NodeId,
        state: ConnectionState,
    ) -> Result<(), FailureReason> {
        let key = kbucket::Key::from(node_id);
        match self.kbuckets.write().update_node_status(&key, state, None) {
            UpdateResult::Failed(reason) => match reason {
                FailureReason::KeyNonExistant => Err(FailureReason::KeyNonExistant),
                other => {
                    warn!(
                        "[{:?}] Could not update node to {:?}. Node: {}, Reason: {:?}",
                        self.protocol, state, node_id, other
                    );

                    Err(other)
                }
            },
            _ => {
                debug!(
                    "[{:?}] Node set to {:?}. Node: {}",
                    self.protocol, state, node_id
                );
                Ok(())
            }
        }
    }

    /// Returns a vector of all the ENRs of nodes currently contained in the routing table.
    fn table_entries_enr(&self) -> Vec<Enr> {
        self.kbuckets
            .write()
            .iter()
            .map(|entry| entry.node.value.enr().clone())
            .collect()
    }

    /// Returns a vector of the ENRs of the closest nodes by the given log2 distances.
    fn nodes_by_distance(&self, mut log2_distances: Vec<u64>) -> Vec<SszEnr> {
        let mut nodes_to_send = Vec::new();
        log2_distances.sort_unstable();
        log2_distances.dedup();

        let mut log2_distances = log2_distances.as_slice();
        if let Some(0) = log2_distances.first() {
            // If the distance is 0 send our local ENR.
            nodes_to_send.push(SszEnr::new(self.local_enr()));
            log2_distances = &log2_distances[1..];
        }

        if !log2_distances.is_empty() {
            let mut kbuckets = self.kbuckets.write();
            for node in kbuckets
                .nodes_by_distances(&log2_distances, FIND_NODES_MAX_NODES)
                .into_iter()
                .map(|entry| entry.node.value.clone())
            {
                nodes_to_send.push(SszEnr::new(node.enr()));
            }
        }
        nodes_to_send
    }

    /// Returns list of nodes closer to content than self, sorted by distance.
    fn find_nodes_close_to_content(
        &self,
        content_key: impl OverlayContentKey,
    ) -> Result<Vec<SszEnr>, OverlayRequestError> {
        let content_id = content_key.content_id();
        let self_node_id = self.local_enr().node_id();
        let self_distance = TMetric::distance(&content_id, &self_node_id.raw());

        let mut nodes_with_distance: Vec<(Distance, Enr)> = self
            .table_entries_enr()
            .into_iter()
            .map(|enr| (TMetric::distance(&content_id, &enr.node_id().raw()), enr))
            .collect();

        nodes_with_distance.sort_by(|a, b| a.0.cmp(&b.0));

        let closest_nodes = nodes_with_distance
            .into_iter()
            .take(FIND_CONTENT_MAX_NODES)
            .filter(|node_record| &node_record.0 < &self_distance)
            .map(|node_record| SszEnr::new(node_record.1))
            .collect();

        Ok(closest_nodes)
    }

    /// Starts a FindNode query to find nodes with IDs closest to target, starting with given enrs.
    fn init_find_nodes_query_with_initial_enrs(&mut self, target: &NodeId, enrs: Vec<Enr>) {
        let query_config = QueryConfig {
            parallelism: self.query_parallelism,
            num_results: self.query_num_results,
            peer_timeout: self.query_peer_timeout,
        };

        let query_info = QueryInfo {
            query_type: QueryType::FindNode {
                target: *target,
                distances_to_request: self.findnodes_query_distances_per_peer,
                callback: None,
            },
            untrusted_enrs: SmallVec::from_vec(enrs),
        };

        let known_closest_peers: Vec<Key<NodeId>> = query_info
            .untrusted_enrs
            .iter()
            .map(|enr| Key::from(enr.node_id()))
            .collect();

        if known_closest_peers.is_empty() {
            warn!(
                "FindNodes query initiated but no closest peers in routing table. Aborting query."
            );
        } else {
            let find_nodes_query =
                FindNodeQuery::with_config(query_config, query_info.key(), known_closest_peers);
            self.find_node_query_pool
                .add_query(query_info, find_nodes_query);
        }
    }

    /// Starts a FindNode query to find nodes with IDs closest to target.
    fn init_find_nodes_query(&mut self, target: &NodeId) {
        let target_key = Key::from(*target);
        let closest_enrs = self
            .kbuckets
            .write()
            .closest_values(&target_key)
            .map(|closest| closest.value.enr)
            .collect();

        self.init_find_nodes_query_with_initial_enrs(target, closest_enrs);
    }

    /// Starts a `FindContentQuery` for a target content key.
    fn init_find_content_query(
        &mut self,
        target: TContentKey,
        callback: Option<oneshot::Sender<Option<Vec<u8>>>>,
    ) -> Option<QueryId> {
        // Represent the target content ID with a node ID.
        let target_node_id = NodeId::new(&target.content_id());
        let target_key = Key::from(target_node_id);

        let query_config = QueryConfig {
            parallelism: self.query_parallelism,
            num_results: self.query_num_results,
            peer_timeout: self.query_peer_timeout,
        };

        // Look up the closest ENRs to the target.
        // Limit the number of ENRs according to the query config.
        let closest_enrs = self
            .kbuckets
            .write()
            .closest_values(&target_key)
            .map(|closest| closest.value.enr)
            .take(query_config.num_results)
            .collect();

        let query_info = QueryInfo {
            query_type: QueryType::FindContent { target, callback },
            untrusted_enrs: SmallVec::from_vec(closest_enrs),
        };

        // Convert ENRs into k-bucket keys.
        let closest_enrs: Vec<Key<NodeId>> = query_info
            .untrusted_enrs
            .iter()
            .map(|enr| Key::from(enr.node_id()))
            .collect();

        // If the initial set of peers is non-empty, then add the query to the query pool.
        // Otherwise, there is no way for the query to progress, so drop it.
        if closest_enrs.is_empty() {
            warn!("Unable to initialize find content query without any known close peers");
            None
        } else {
            let query = FindContentQuery::with_config(query_config, target_key, closest_enrs);
            Some(self.find_content_query_pool.add_query(query_info, query))
        }
    }

    /// Returns an ENR if one is known for the given NodeId.
    pub fn find_enr(&self, node_id: &NodeId) -> Option<Enr> {
        // Check whether we know this node id in our routing table.
        let key = kbucket::Key::from(*node_id);
        if let kbucket::Entry::Present(entry, _) = self.kbuckets.write().entry(&key) {
            return Some(entry.value().clone().enr());
        }

        // Check the existing find node queries for the ENR.
        for (query_info, _) in self.find_node_query_pool.iter() {
            if let Some(enr) = query_info
                .untrusted_enrs
                .iter()
                .find(|v| v.node_id() == *node_id)
            {
                return Some(enr.clone());
            }
        }

        // Check the existing find content queries for the ENR.
        for (query_info, _) in self.find_content_query_pool.iter() {
            if let Some(enr) = query_info
                .untrusted_enrs
                .iter()
                .find(|v| v.node_id() == *node_id)
            {
                return Some(enr.clone());
            }
        }

        None
    }

    fn generate_random_node_id(&self, target_bucket_idx: u8) -> NodeId {
        node_id::generate_random_node_id(target_bucket_idx, self.local_enr().node_id())
    }
}

/// The result of the `query_event_poll` indicating an action is required to further progress an
/// active query.
pub enum QueryEvent<TQuery, TContentKey> {
    /// The query is waiting for a peer to be contacted.
    Waiting(QueryId, NodeId, Request),
    /// The query has timed out, possible returning peers.
    TimedOut(QueryId, QueryInfo<TContentKey>, TQuery),
    /// The query has completed successfully.
    Finished(QueryId, QueryInfo<TContentKey>, TQuery),
}

const MAX_ENR_SIZE: usize = 300;
const MAX_DISCV5_PACKET_SIZE: usize = 1280;
const TALK_REQ_PACKET_OVERHEAD: usize = 16 + // IV
    55 + // Header
    1 + // Discv5 Message Type
    3 + // RLP Encoding of outer list
    9 + // Request ID, max 8 bytes + 1 for RLP encoding
    3 + // RLP Encoding of inner response
    16; // RLP HMAC
        // ENR SSZ overhead empirically observed to be double.
        // Todo: determine why this is. It seems too high.
const MAX_NODES_SIZE: usize = MAX_DISCV5_PACKET_SIZE - TALK_REQ_PACKET_OVERHEAD;
const NUM_MAX_SIZE_ENRS_IN_MAX_SIZE_PACKET: usize = MAX_NODES_SIZE / MAX_ENR_SIZE;

/// Limits a to a maximum packet size, including the discv5 header overhead.
fn limit_enr_list_to_max_bytes(enrs: Vec<SszEnr>, max_size: usize) -> Vec<SszEnr> {
    // If all ENRs would fit at max size, don't check individual sizes.
    if enrs.len() < NUM_MAX_SIZE_ENRS_IN_MAX_SIZE_PACKET {
        return enrs;
    }

    let mut total_size: usize = 0;
    enrs.into_iter()
        .take_while(|enr| {
            let enr_size = enr.ssz_bytes_len();
            total_size = total_size + enr_size;
            total_size < max_size
        })
        .collect()
}

#[cfg(test)]
mod tests {
    use super::*;

    use std::time::Instant;

    use rstest::rstest;

    use crate::{
        cli::DEFAULT_STORAGE_CAPACITY,
        portalnet::{
            discovery::Discovery,
            overlay::OverlayConfig,
            storage::PortalStorage,
            types::{
                content_key::IdentityContentKey, messages::PortalnetConfig, metric::XorMetric,
            },
        },
        types::validation::MockValidator,
        utils::node_id::generate_random_remote_enr,
    };

    use discv5::kbucket::Entry;
    use serial_test::serial;
    use tokio::sync::mpsc::unbounded_channel;
    use tokio_test::{assert_pending, assert_ready, task};

    macro_rules! poll_command_rx {
        ($service:ident) => {
            $service.enter(|cx, mut service| service.command_rx.poll_recv(cx))
        };
    }

    fn build_service() -> OverlayService<IdentityContentKey, XorMetric, MockValidator> {
        let portal_config = PortalnetConfig {
            no_stun: true,
            ..Default::default()
        };
        let discovery = Arc::new(Discovery::new(portal_config).unwrap());

        let (utp_listener_tx, _) = unbounded_channel::<UtpListenerRequest>();

        // Initialize DB config
        let storage_capacity: u32 = DEFAULT_STORAGE_CAPACITY.parse().unwrap();
        let node_id = discovery.local_enr().node_id();
        let storage_config = PortalStorage::setup_config(node_id, storage_capacity).unwrap();
        let storage = Arc::new(RwLock::new(PortalStorage::new(storage_config).unwrap()));

        let overlay_config = OverlayConfig::default();
        let kbuckets = Arc::new(RwLock::new(KBucketsTable::new(
            discovery.local_enr().node_id().into(),
            overlay_config.bucket_pending_timeout,
            overlay_config.max_incoming_per_bucket,
            overlay_config.table_filter,
            overlay_config.bucket_filter,
        )));

        let data_radius = Arc::new(Distance::MAX);
        let protocol = ProtocolId::History;
        let active_outgoing_requests = Arc::new(RwLock::new(HashMap::new()));
        let peers_to_ping = HashSetDelay::default();
        let (command_tx, command_rx) = mpsc::unbounded_channel();
        let (response_tx, response_rx) = mpsc::unbounded_channel();
        let metrics = None;
        let validator = Arc::new(MockValidator {});

        let service = OverlayService {
            discovery,
            storage,
            kbuckets,
            data_radius,
            protocol,
            peers_to_ping,
            command_tx,
            command_rx,
            active_outgoing_requests,
            find_node_query_pool: QueryPool::new(overlay_config.query_timeout),
            find_content_query_pool: QueryPool::new(overlay_config.query_timeout),
            query_peer_timeout: overlay_config.query_peer_timeout,
            query_parallelism: overlay_config.query_parallelism,
            query_num_results: overlay_config.query_num_results,
            findnodes_query_distances_per_peer: overlay_config.findnodes_query_distances_per_peer,
            response_tx,
            response_rx,
            utp_listener_tx,
            phantom_content_key: PhantomData,
            phantom_metric: PhantomData,
            metrics,
            validator,
        };

        service
    }

    #[test_log::test(tokio::test)]
    #[serial]
    async fn process_ping_source_in_table_higher_enr_seq() {
        let mut service = task::spawn(build_service());

        let (_, source) = generate_random_remote_enr();
        let node_id = source.node_id();
        let key = kbucket::Key::from(node_id);
        let status = NodeStatus {
            state: ConnectionState::Connected,
            direction: ConnectionDirection::Outgoing,
        };

        let data_radius = Distance::MAX;
        let node = Node::new(source.clone(), data_radius);

        let _ = service
            .kbuckets
            .write()
            .insert_or_update(&key, node, status);

        let ping = Ping {
            enr_seq: source.seq() + 1,
            custom_payload: CustomPayload::from(data_radius.as_ssz_bytes()),
        };

        service.process_ping(ping, node_id);

        let command = assert_ready!(poll_command_rx!(service));
        assert!(command.is_some());

        let command = command.unwrap();
        let request = if let OverlayCommand::Request(request) = command {
            request
        } else {
            panic!("Unexpected overlay command variant");
        };

        assert!(request.responder.is_none());

        assert_eq!(
            RequestDirection::Outgoing {
                destination: source
            },
            request.direction
        );

        assert!(matches!(request.request, Request::FindNodes { .. }));

        match request.request {
            Request::FindNodes(find_nodes) => {
                assert_eq!(vec![0], find_nodes.distances)
            }
            _ => panic!(),
        };
    }

    #[test_log::test(tokio::test)]
    #[serial]
    async fn process_ping_source_not_in_table() {
        let mut service = task::spawn(build_service());

        let (_, source) = generate_random_remote_enr();
        let node_id = source.node_id();
        let data_radius = Distance::MAX;

        let ping = Ping {
            enr_seq: source.seq(),
            custom_payload: CustomPayload::from(data_radius.as_ssz_bytes()),
        };

        service.process_ping(ping, node_id);

        assert_pending!(poll_command_rx!(service));
    }

    #[test_log::test(tokio::test)]
    #[serial]
    async fn process_request_failure() {
        let mut service = task::spawn(build_service());

        let (_, destination) = generate_random_remote_enr();
        let node_id = destination.node_id();
        let key = kbucket::Key::from(node_id);
        let status = NodeStatus {
            state: ConnectionState::Connected,
            direction: ConnectionDirection::Outgoing,
        };

        let node = Node::new(destination.clone(), Distance::MAX);

        let _ = service
            .kbuckets
            .write()
            .insert_or_update(&key, node, status);
        service.peers_to_ping.insert(node_id);

        assert!(service.peers_to_ping.contains_key(&node_id));

        assert!(matches!(
            service.kbuckets.write().entry(&key),
            kbucket::Entry::Present { .. }
        ));

        let request_id = rand::random();
        let error = OverlayRequestError::Timeout;
        service.process_request_failure(request_id, destination.clone(), error);

        assert!(!service.peers_to_ping.contains_key(&node_id));

        match service.kbuckets.write().entry(&key) {
            kbucket::Entry::Present(_entry, status) => {
                assert_eq!(ConnectionState::Disconnected, status.state)
            }
            _ => panic!(),
        };
    }

    #[test_log::test(tokio::test)]
    #[serial]
    async fn process_pong_source_in_table_higher_enr_seq() {
        let mut service = task::spawn(build_service());

        let (_, source) = generate_random_remote_enr();
        let node_id = source.node_id();
        let key = kbucket::Key::from(node_id);
        let status = NodeStatus {
            state: ConnectionState::Connected,
            direction: ConnectionDirection::Outgoing,
        };

        let data_radius = Distance::MAX;
        let node = Node::new(source.clone(), data_radius);

        let _ = service
            .kbuckets
            .write()
            .insert_or_update(&key, node, status);

        let pong = Pong {
            enr_seq: source.seq() + 1,
            custom_payload: CustomPayload::from(data_radius.as_ssz_bytes()),
        };

        service.process_pong(pong, source.clone());

        let command = assert_ready!(poll_command_rx!(service));
        assert!(command.is_some());

        let command = command.unwrap();
        let request = if let OverlayCommand::Request(request) = command {
            request
        } else {
            panic!("Unexpected overlay command variant");
        };

        assert!(request.responder.is_none());

        assert_eq!(
            RequestDirection::Outgoing {
                destination: source
            },
            request.direction
        );

        assert!(matches!(request.request, Request::FindNodes { .. }));

        match request.request {
            Request::FindNodes(find_nodes) => {
                assert_eq!(vec![0], find_nodes.distances)
            }
            _ => panic!(),
        };
    }

    #[test_log::test(tokio::test)]
    #[serial]
    async fn process_pong_source_not_in_table() {
        let mut service = task::spawn(build_service());

        let (_, source) = generate_random_remote_enr();
        let data_radius = Distance::MAX;

        let pong = Pong {
            enr_seq: source.seq(),
            custom_payload: CustomPayload::from(data_radius.as_ssz_bytes()),
        };

        service.process_pong(pong, source);

        assert_pending!(poll_command_rx!(service));
    }

    #[test_log::test(tokio::test)]
    #[serial]
    async fn process_discovered_enrs_local_enr() {
        let mut service = task::spawn(build_service());
        let local_enr = service.discovery.local_enr();
        service.process_discovered_enrs(vec![local_enr.clone()]);

        // Check routing table for local ENR.
        // Local node should not be present in the routing table.
        let local_key = kbucket::Key::from(local_enr.node_id());
        assert!(matches!(
            service.kbuckets.write().entry(&local_key),
            Entry::SelfEntry
        ));

        // Check ping queue for local ENR.
        // Ping queue should be empty.
        assert!(service.peers_to_ping.is_empty());
    }

    #[test_log::test(tokio::test)]
    #[serial]
    async fn process_discovered_enrs_unknown_enrs() {
        let mut service = task::spawn(build_service());

        // Generate random ENRs to simulate.
        let (_, enr1) = generate_random_remote_enr();
        let (_, enr2) = generate_random_remote_enr();

        let mut enrs: Vec<Enr> = vec![];
        enrs.push(enr1.clone());
        enrs.push(enr2.clone());
        service.process_discovered_enrs(enrs);

        let key1 = kbucket::Key::from(enr1.node_id());
        let key2 = kbucket::Key::from(enr2.node_id());

        // Check routing table for first ENR.
        // Node should be present in a disconnected state in the outgoing direction.
        match service.kbuckets.write().entry(&key1) {
            kbucket::Entry::Present(_entry, status) => {
                assert_eq!(ConnectionState::Disconnected, status.state);
                assert_eq!(ConnectionDirection::Outgoing, status.direction);
            }
            _ => panic!(),
        };

        // Check routing table for second ENR.
        // Node should be present in a disconnected state in the outgoing direction.
        match service.kbuckets.write().entry(&key2) {
            kbucket::Entry::Present(_entry, status) => {
                assert_eq!(ConnectionState::Disconnected, status.state);
                assert_eq!(ConnectionDirection::Outgoing, status.direction);
            }
            _ => panic!(),
        };

        // Check ping queue for first ENR.
        // Key for node should be present.
        assert!(service.peers_to_ping.contains_key(&enr1.node_id()));

        // Check ping queue for second ENR.
        // Key for node should be present.
        assert!(service.peers_to_ping.contains_key(&enr2.node_id()));
    }

    #[test_log::test(tokio::test)]
    #[serial]
    async fn process_discovered_enrs_known_enrs() {
        let mut service = task::spawn(build_service());

        // Generate random ENRs to simulate.
        let (sk1, mut enr1) = generate_random_remote_enr();
        let (_, enr2) = generate_random_remote_enr();

        let key1 = kbucket::Key::from(enr1.node_id());
        let key2 = kbucket::Key::from(enr2.node_id());

        let status = NodeStatus {
            state: ConnectionState::Connected,
            direction: ConnectionDirection::Outgoing,
        };
        let data_radius = Distance::MAX;

        let node1 = Node::new(enr1.clone(), data_radius.clone());
        let node2 = Node::new(enr2.clone(), data_radius.clone());

        // Insert nodes into routing table.
        let _ = service
            .kbuckets
            .write()
            .insert_or_update(&key1, node1, status);
        assert!(matches!(
            service.kbuckets.write().entry(&key1),
            kbucket::Entry::Present { .. }
        ));
        let _ = service
            .kbuckets
            .write()
            .insert_or_update(&key2, node2, status);
        assert!(matches!(
            service.kbuckets.write().entry(&key2),
            kbucket::Entry::Present { .. }
        ));

        // Modify first ENR to increment sequence number.
        let updated_udp: u16 = 9000;
        let _ = enr1.set_udp4(updated_udp, &sk1);
        assert_ne!(1, enr1.seq());

        let mut enrs: Vec<Enr> = vec![];
        enrs.push(enr1.clone());
        enrs.push(enr2.clone());
        service.process_discovered_enrs(enrs);

        // Check routing table for first ENR.
        // Node should be present with ENR sequence number equal to 2.
        match service.kbuckets.write().entry(&key1) {
            kbucket::Entry::Present(entry, _status) => {
                assert_eq!(2, entry.value().enr.seq());
            }
            _ => panic!(),
        };

        // Check routing table for second ENR.
        // Node should be present with ENR sequence number equal to 1.
        match service.kbuckets.write().entry(&key2) {
            kbucket::Entry::Present(entry, _status) => {
                assert_eq!(1, entry.value().enr.seq());
            }
            _ => panic!(),
        };
    }

    #[test_log::test(tokio::test)]
    #[serial]
    async fn request_node() {
        let mut service = task::spawn(build_service());

        let (_, destination) = generate_random_remote_enr();
        service.request_node(&destination);

        let command = assert_ready!(poll_command_rx!(service));
        assert!(command.is_some());

        let command = command.unwrap();
        let request = if let OverlayCommand::Request(request) = command {
            request
        } else {
            panic!("Unexpected overlay command variant");
        };

        assert!(request.responder.is_none());

        assert_eq!(
            RequestDirection::Outgoing { destination },
            request.direction
        );

        assert!(matches!(request.request, Request::FindNodes { .. }));

        match request.request {
            Request::FindNodes(find_nodes) => {
                assert_eq!(vec![0], find_nodes.distances)
            }
            _ => panic!(),
        };
    }

    #[test_log::test(tokio::test)]
    #[serial]
    async fn ping_node() {
        let mut service = task::spawn(build_service());

        let (_, destination) = generate_random_remote_enr();
        service.ping_node(&destination);

        let command = assert_ready!(poll_command_rx!(service));
        assert!(command.is_some());

        let command = command.unwrap();
        let request = if let OverlayCommand::Request(request) = command {
            request
        } else {
            panic!("Unexpected overlay command variant");
        };

        assert!(request.responder.is_none());

        assert_eq!(
            RequestDirection::Outgoing { destination },
            request.direction
        );

        assert!(matches!(request.request, Request::Ping { .. }));
    }

    #[test_log::test(tokio::test)]
    #[serial]
    async fn connect_node() {
        let mut service = task::spawn(build_service());

        let (_, enr) = generate_random_remote_enr();
        let node_id = enr.node_id();
        let key = kbucket::Key::from(node_id);

        let data_radius = Distance::MAX;
        let node = Node::new(enr.clone(), data_radius);
        let connection_direction = ConnectionDirection::Outgoing;

        assert!(!service.peers_to_ping.contains_key(&node_id));
        assert!(matches!(
            service.kbuckets.write().entry(&key),
            kbucket::Entry::Absent { .. }
        ));

        service.connect_node(node, connection_direction);

        assert!(service.peers_to_ping.contains_key(&node_id));

        match service.kbuckets.write().entry(&key) {
            kbucket::Entry::Present(_entry, status) => {
                assert_eq!(ConnectionState::Connected, status.state);
                assert_eq!(connection_direction, status.direction);
            }
            _ => panic!(),
        };
    }

    #[test_log::test(tokio::test)]
    #[serial]
    async fn update_node_connection_state_disconnected_to_connected() {
        let mut service = task::spawn(build_service());

        let (_, enr) = generate_random_remote_enr();
        let node_id = enr.node_id();
        let key = kbucket::Key::from(node_id);

        let data_radius = Distance::MAX;
        let node = Node::new(enr.clone(), data_radius);

        let connection_direction = ConnectionDirection::Outgoing;
        let status = NodeStatus {
            state: ConnectionState::Disconnected,
            direction: connection_direction,
        };

        let _ = service
            .kbuckets
            .write()
            .insert_or_update(&key, node, status);

        match service.kbuckets.write().entry(&key) {
            kbucket::Entry::Present(_entry, status) => {
                assert_eq!(ConnectionState::Disconnected, status.state);
                assert_eq!(connection_direction, status.direction);
            }
            _ => panic!(),
        };

        let _ = service.update_node_connection_state(node_id, ConnectionState::Connected);

        match service.kbuckets.write().entry(&key) {
            kbucket::Entry::Present(_entry, status) => {
                assert_eq!(ConnectionState::Connected, status.state);
                assert_eq!(connection_direction, status.direction);
            }
            _ => panic!(),
        };
    }

    #[test_log::test(tokio::test)]
    #[serial]
    async fn update_node_connection_state_connected_to_disconnected() {
        let mut service = task::spawn(build_service());

        let (_, enr) = generate_random_remote_enr();
        let node_id = enr.node_id();
        let key = kbucket::Key::from(node_id);

        let data_radius = Distance::MAX;
        let node = Node::new(enr.clone(), data_radius);

        let connection_direction = ConnectionDirection::Outgoing;
        let status = NodeStatus {
            state: ConnectionState::Connected,
            direction: connection_direction,
        };

        let _ = service
            .kbuckets
            .write()
            .insert_or_update(&key, node, status);

        match service.kbuckets.write().entry(&key) {
            kbucket::Entry::Present(_entry, status) => {
                assert_eq!(ConnectionState::Connected, status.state);
                assert_eq!(connection_direction, status.direction);
            }
            _ => panic!(),
        };

        let _ = service.update_node_connection_state(node_id, ConnectionState::Disconnected);

        match service.kbuckets.write().entry(&key) {
            kbucket::Entry::Present(_entry, status) => {
                assert_eq!(ConnectionState::Disconnected, status.state);
                assert_eq!(connection_direction, status.direction);
            }
            _ => panic!(),
        };
    }

    #[rstest]
    #[case(6)]
    #[case(0)]
    #[case(255)]
    #[serial]
    fn test_generate_random_node_id(#[case] target_bucket_idx: u8) {
        let service = task::spawn(build_service());
        let random_node_id = service.generate_random_node_id(target_bucket_idx);
        let key = kbucket::Key::from(random_node_id);
        let bucket = service.kbuckets.read();
        let expected_index = bucket.get_index(&key).unwrap();
        assert_eq!(target_bucket_idx, expected_index as u8);
    }

    #[rstest]
    #[case(3, 3)]
    #[case(7, 7)]
    #[case(8, 8)]
    #[case(17, 8)]
    #[case(25, 8)]
    fn test_limit_nodes_response_size(
        #[case] original_nodes_size: usize,
        #[case] correct_limited_size: usize,
    ) {
        let mut enrs: Vec<SszEnr> = Vec::new();
        for _ in 0..original_nodes_size {
            // Generates an ENR of size 63 bytes.
            let (_, enr) = generate_random_remote_enr();
            enrs.push(SszEnr::new(enr));
        }

        let enrs_limited = limit_enr_list_to_max_bytes(enrs, MAX_NODES_SIZE);

        assert_eq!(enrs_limited.len(), correct_limited_size);
    }

    #[rstest]
    fn test_init_find_nodes_query() {
        let mut service = task::spawn(build_service());

        let (_, bootnode1) = generate_random_remote_enr();
        let (_, bootnode2) = generate_random_remote_enr();
        let bootnodes = vec![bootnode1.clone(), bootnode2.clone()];

        let (_, target_enr) = generate_random_remote_enr();
        let target_node_id = target_enr.node_id();

        assert_eq!(service.find_node_query_pool.iter().count(), 0);

        // Initialize the query and call `poll` so that it starts
        service.init_find_nodes_query_with_initial_enrs(&target_node_id, bootnodes);
        let _ = service.find_node_query_pool.poll();

        let (query_info, query) = service.find_node_query_pool.iter().next().unwrap();

        assert!(query_info.untrusted_enrs.contains(&bootnode1));
        assert!(query_info.untrusted_enrs.contains(&bootnode2));
        match query_info.query_type {
            QueryType::FindNode {
                target,
                distances_to_request,
                ..
            } => {
                assert_eq!(target, target_node_id);
                assert_eq!(
                    distances_to_request,
                    service.findnodes_query_distances_per_peer
                );
            }
            _ => panic!("Unexpected query type"),
        }

        assert!(query.started().is_some());
    }

    fn init_find_nodes_query_with_initial_enrs_and_config(
        service: &mut OverlayService<IdentityContentKey, XorMetric, MockValidator>,
        target: &NodeId,
        enrs: Vec<Enr>,
        query_config: QueryConfig,
    ) {
        let query_info = QueryInfo {
            query_type: QueryType::FindNode {
                target: *target,
                callback: None,
                distances_to_request: service.findnodes_query_distances_per_peer,
            },
            untrusted_enrs: SmallVec::from_vec(enrs),
        };

        let known_closest_peers: Vec<Key<NodeId>> = query_info
            .untrusted_enrs
            .iter()
            .map(|enr| Key::from(enr.node_id()))
            .collect();

        if known_closest_peers.is_empty() {
            warn!(
                "FindNodes query initiated but no closest peers in routing table. Aborting query."
            );
        } else {
            let find_nodes_query =
                FindNodeQuery::with_config(query_config, query_info.key(), known_closest_peers);
            service
                .find_node_query_pool
                .add_query(query_info, find_nodes_query);
        }
    }

    #[test_log::test(tokio::test)]
    async fn test_advance_findnodes_query() {
        let mut service = build_service();

        let (_, bootnode) = generate_random_remote_enr();
        let bootnodes = vec![bootnode.clone()];
        let bootnode_node_id = bootnode.node_id();

        let (_, target_enr) = generate_random_remote_enr();
        let target_node_id = target_enr.node_id();

        let query_config = QueryConfig {
            parallelism: service.query_parallelism,
            num_results: 3,
            peer_timeout: service.query_peer_timeout,
        };

        init_find_nodes_query_with_initial_enrs_and_config(
            &mut service,
            &target_node_id,
            bootnodes,
            query_config,
        );

        // Test that the first query event contains a proper query ID and request to the bootnode
        let event =
            OverlayService::<IdentityContentKey, XorMetric, MockValidator>::query_event_poll(
                &mut service.find_node_query_pool,
            )
            .await;
        match event {
            QueryEvent::Waiting(query_id, node_id, request) => {
                match request {
                    Request::FindNodes(find_nodes) => {
                        assert_eq!(
                            find_nodes.distances.len(),
                            service.findnodes_query_distances_per_peer
                        );
                    }
                    _ => panic!(),
                }
                assert_eq!(query_id, QueryId(0));
                assert_eq!(node_id, bootnode_node_id);
            }
            _ => panic!(),
        }

        // Create two ENRs to use as dummy responses to the query from the bootnode.
        let (_, enr1) = generate_random_remote_enr();
        let (_, enr2) = generate_random_remote_enr();
        let node_id_1 = enr1.node_id();
        let node_id_2 = enr2.node_id();

        service.advance_find_node_query(
            bootnode.clone(),
            vec![enr1.clone(), enr2.clone()],
            QueryId(0),
        );

        let event =
            OverlayService::<IdentityContentKey, XorMetric, MockValidator>::query_event_poll(
                &mut service.find_node_query_pool,
            )
            .await;

        // Check that the request is being sent to either node 1 or node 2. Keep track of which.
        let first_node_id: Option<NodeId>;
        match event {
            QueryEvent::Waiting(_, node_id, _) => {
                assert!((node_id == node_id_1) || (node_id == node_id_2));
                first_node_id = Some(node_id);
            }
            _ => panic!(),
        }

        let event =
            OverlayService::<IdentityContentKey, XorMetric, MockValidator>::query_event_poll(
                &mut service.find_node_query_pool,
            )
            .await;

        // Check that a request is being sent to the other node.
        let second_node_id = if first_node_id.unwrap() == node_id_1 {
            node_id_2
        } else {
            node_id_1
        };
        match event {
            QueryEvent::Waiting(_, node_id, _) => {
                assert_eq!(node_id, second_node_id);
            }
            _ => panic!(),
        };

        service.advance_find_node_query(enr1.clone(), vec![enr2.clone()], QueryId(0));
        service.advance_find_node_query(enr2.clone(), vec![enr1.clone()], QueryId(0));

        let event =
            OverlayService::<IdentityContentKey, XorMetric, MockValidator>::query_event_poll(
                &mut service.find_node_query_pool,
            )
            .await;

        match event {
            QueryEvent::Finished(query_id, query_info, query) => {
                assert_eq!(query_id, QueryId(0));
                let results = query.into_result();

                assert_eq!(results.clone().len(), 3);

                assert!(results.contains(&node_id_1));
                assert!(results.contains(&node_id_2));
                assert!(results.contains(&bootnode_node_id));

                let untrusted_enrs = query_info.untrusted_enrs;
                assert!(untrusted_enrs.contains(&enr1));
                assert!(untrusted_enrs.contains(&enr2));
                assert!(untrusted_enrs.contains(&bootnode));
            }
            _ => panic!(),
        }
    }

    #[test_log::test(tokio::test)]
    async fn test_find_enrs() {
        let mut service = task::spawn(build_service());

        let (_, bootnode) = generate_random_remote_enr();
        let bootnodes = vec![bootnode.clone()];
        let bootnode_node_id = bootnode.node_id();

        let (_, target_enr) = generate_random_remote_enr();
        let target_node_id = target_enr.node_id();

        service.init_find_nodes_query_with_initial_enrs(&target_node_id, bootnodes);

        let _event =
            OverlayService::<IdentityContentKey, XorMetric, MockValidator>::query_event_poll(
                &mut service.find_node_query_pool,
            )
            .await;

        let (_, enr1) = generate_random_remote_enr();
        let (_, enr2) = generate_random_remote_enr();
        let node_id_1 = enr1.node_id();
        let node_id_2 = enr2.node_id();

        service.advance_find_node_query(
            bootnode.clone(),
            vec![enr1.clone(), enr2.clone()],
            QueryId(0),
        );

        let found_bootnode_enr = service.find_enr(&bootnode_node_id).unwrap();
        assert_eq!(found_bootnode_enr, bootnode);

        let found_enr1 = service.find_enr(&node_id_1).unwrap();
        assert_eq!(found_enr1, enr1);

        let found_enr2 = service.find_enr(&node_id_2).unwrap();
        assert_eq!(found_enr2, enr2);
    }

    #[tokio::test]
    async fn init_find_content_query() {
        let mut service = task::spawn(build_service());

        let (_, bootnode_enr) = generate_random_remote_enr();
        let bootnode_node_id = bootnode_enr.node_id();
        let bootnode_key = kbucket::Key::from(bootnode_node_id);

        let data_radius = Distance::MAX;
        let bootnode = Node {
            enr: bootnode_enr.clone(),
            data_radius,
        };

        let connection_direction = ConnectionDirection::Outgoing;
        let status = NodeStatus {
            state: ConnectionState::Connected,
            direction: connection_direction,
        };

        let _ = service
            .kbuckets
            .write()
            .insert_or_update(&bootnode_key, bootnode, status);

        let target_content = NodeId::random();
        let target_content_key = IdentityContentKey::new(target_content.raw());

        let query_id = service.init_find_content_query(target_content_key.clone(), None);
        let query_id = query_id.expect("Query ID for new find content query is `None`");

        let (query_info, query) = service
            .find_content_query_pool
            .get_mut(query_id)
            .expect("Query pool does not contain query");

        // Query info should contain the corresponding target content key.
        assert!(matches!(
            &query_info.query_type,
            QueryType::FindContent {
                target: _target_content_key,
                callback: None
            }
        ));

        // Query target should be the key of the target content ID.
        let target_key = kbucket::Key::from(NodeId::new(&target_content_key.content_id()));
        assert_eq!(query.target(), target_key);

        // Query info should contain bootnode ENR. It is the only node in the routing table, so
        // it is among the "closest".
        assert!(query_info.untrusted_enrs.contains(&bootnode_enr));
    }

    #[tokio::test]
    async fn advance_find_content_query_with_enrs() {
        let mut service = task::spawn(build_service());

        let (_, bootnode_enr) = generate_random_remote_enr();
        let bootnode_node_id = bootnode_enr.node_id();
        let bootnode_key = kbucket::Key::from(bootnode_node_id);

        let data_radius = Distance::MAX;
        let bootnode = Node {
            enr: bootnode_enr.clone(),
            data_radius,
        };

        let connection_direction = ConnectionDirection::Outgoing;
        let status = NodeStatus {
            state: ConnectionState::Connected,
            direction: connection_direction,
        };

        let _ = service
            .kbuckets
            .write()
            .insert_or_update(&bootnode_key, bootnode, status);

        let target_content = NodeId::random();
        let target_content_key = IdentityContentKey::new(target_content.raw());

        let query_id = service.init_find_content_query(target_content_key.clone(), None);
        let query_id = query_id.expect("Query ID for new find content query is `None`");

        let (_, query) = service
            .find_content_query_pool
            .get_mut(query_id)
            .expect("Query pool does not contain query");

        // Poll query to put into waiting state. Otherwise, `on_success` has no effect on the
        // query.
        query.poll(Instant::now());

        // Simulate a response from the bootnode.
        let (_, enr) = generate_random_remote_enr();
        service.advance_find_content_query_with_enrs(
            &query_id,
            bootnode_enr.clone(),
            vec![enr.clone()],
        );

        let (query_info, query) = service
            .find_content_query_pool
            .get_mut(query_id)
            .expect("Query pool does not contain query");

        // Query info should contain the "discovered" ENR.
        assert!(query_info.untrusted_enrs.contains(&enr));

        // Query result should contain bootnode who responded successfully.
        match query.clone().into_result() {
            FindContentQueryResult::ClosestNodes(closest_nodes) => {
                assert!(closest_nodes.contains(&bootnode_enr.node_id()));
            }
            _ => panic!("Unexpected find content query result"),
        }
    }

    #[tokio::test]
    async fn advance_find_content_query_with_content() {
        let mut service = task::spawn(build_service());

        let (_, bootnode_enr) = generate_random_remote_enr();
        let bootnode_node_id = bootnode_enr.node_id();
        let bootnode_key = kbucket::Key::from(bootnode_node_id);

        let data_radius = Distance::MAX;
        let bootnode = Node {
            enr: bootnode_enr.clone(),
            data_radius,
        };

        let connection_direction = ConnectionDirection::Outgoing;
        let status = NodeStatus {
            state: ConnectionState::Connected,
            direction: connection_direction,
        };

        let _ = service
            .kbuckets
            .write()
            .insert_or_update(&bootnode_key, bootnode, status);

        let target_content = NodeId::random();
        let target_content_key = IdentityContentKey::new(target_content.raw());

        let query_id = service.init_find_content_query(target_content_key.clone(), None);
        let query_id = query_id.expect("Query ID for new find content query is `None`");

        let (_, query) = service
            .find_content_query_pool
            .get_mut(query_id)
            .expect("Query pool does not contain query");

        // Poll query to put into waiting state. Otherwise, `on_success` has no effect on the
        // query.
        query.poll(Instant::now());

        // Simulate a response from the bootnode.
        let content: Vec<u8> = vec![0, 1, 2, 3];
        service.advance_find_content_query_with_content(
            &query_id,
            bootnode_enr.clone(),
            content.clone(),
        );

        let (_, query) = service
            .find_content_query_pool
            .get_mut(query_id)
            .expect("Query pool does not contain query");

        // Query result should contain content.
        match query.clone().into_result() {
            FindContentQueryResult::Content {
                content: result_content,
                ..
            } => {
                assert_eq!(result_content, content);
            }
            _ => panic!("Unexpected find content query result"),
        }
    }

    #[tokio::test]
    async fn handle_find_content_query_event() {
        let mut service = task::spawn(build_service());

        let (_, bootnode_enr) = generate_random_remote_enr();
        let bootnode_node_id = bootnode_enr.node_id();
        let bootnode_key = kbucket::Key::from(bootnode_node_id);

        let data_radius = Distance::MAX;
        let bootnode = Node {
            enr: bootnode_enr.clone(),
            data_radius,
        };

        let connection_direction = ConnectionDirection::Outgoing;
        let status = NodeStatus {
            state: ConnectionState::Connected,
            direction: connection_direction,
        };

        let _ = service
            .kbuckets
            .write()
            .insert_or_update(&bootnode_key, bootnode, status);

        let target_content = NodeId::random();
        let target_content_key = IdentityContentKey::new(target_content.raw());

        let (callback_tx, callback_rx) = oneshot::channel();
        let query_id =
            service.init_find_content_query(target_content_key.clone(), Some(callback_tx));
        let query_id = query_id.expect("Query ID for new find content query is `None`");

        let query_event = OverlayService::<_, XorMetric, MockValidator>::query_event_poll(
            &mut service.find_content_query_pool,
        )
        .await;

        // Query event should be `Waiting` variant.
        assert!(matches!(query_event, QueryEvent::Waiting(_, _, _)));

        service.handle_find_content_query_event(query_event);

        // An outgoing request should be in the request channel.
        // Check that the fields of the request correspond to the query.
        let command = assert_ready!(poll_command_rx!(service));
        assert!(command.is_some());

        let command = command.unwrap();
        let request = if let OverlayCommand::Request(request) = command {
            request
        } else {
            panic!("Unexpected overlay command variant");
        };

        assert_eq!(
            request.direction,
            RequestDirection::Outgoing {
                destination: bootnode_enr.clone()
            }
        );
        assert_eq!(request.query_id, Some(query_id));

        // Simulate a response from the bootnode.
        let content: Vec<u8> = vec![0, 1, 2, 3];
        service.advance_find_content_query_with_content(
            &query_id,
            bootnode_enr.clone(),
            content.clone(),
        );

        let query_event = OverlayService::<_, XorMetric, MockValidator>::query_event_poll(
            &mut service.find_content_query_pool,
        )
        .await;

        // Query event should be `Finished` variant.
        assert!(matches!(query_event, QueryEvent::Finished(_, _, _)));

        service.handle_find_content_query_event(query_event);

        match callback_rx
            .await
            .expect("Expected result on callback channel receiver")
        {
            Some(result_content) => {
                assert_eq!(result_content, content);
            }
            _ => panic!("Unexpected find content query result type"),
        }
    }
}<|MERGE_RESOLUTION|>--- conflicted
+++ resolved
@@ -18,7 +18,6 @@
     },
     rpc::RequestId,
 };
-use ethereum_types::U256;
 use futures::{channel::oneshot, prelude::*};
 use log::{debug, error, info, warn};
 use parking_lot::RwLock;
@@ -49,12 +48,8 @@
                 Accept, ByteList, Content, CustomPayload, FindContent, FindNodes, Message, Nodes,
                 Offer, Ping, Pong, ProtocolId, Request, Response, SszEnr,
             },
-<<<<<<< HEAD
             metric::{Distance, Metric},
-=======
-            metric::Metric,
             node::Node,
->>>>>>> 519237c2
         },
         Enr,
     },
@@ -65,27 +60,6 @@
         trin_helpers::UtpStreamId,
     },
 };
-<<<<<<< HEAD
-use delay_map::HashSetDelay;
-use discv5::{
-    enr::NodeId,
-    kbucket::{
-        self, ConnectionDirection, ConnectionState, FailureReason, InsertResult, KBucketsTable,
-        Key, NodeStatus, UpdateResult,
-    },
-    rpc::RequestId,
-};
-use futures::{channel::oneshot, prelude::*};
-use log::{debug, error, info, warn};
-use parking_lot::RwLock;
-use rand::seq::SliceRandom;
-use smallvec::SmallVec;
-use ssz::Encode;
-use ssz_types::{BitList, VariableList};
-use thiserror::Error;
-use tokio::sync::mpsc::{self, UnboundedReceiver, UnboundedSender};
-=======
->>>>>>> 519237c2
 
 /// Maximum number of ENRs in response to FindNodes.
 pub const FIND_NODES_MAX_NODES: usize = 32;
@@ -257,64 +231,6 @@
     pub response: Result<Response, OverlayRequestError>,
 }
 
-<<<<<<< HEAD
-/// A node in the overlay network routing table.
-#[derive(Clone, Debug)]
-pub struct Node {
-    /// The node's ENR.
-    enr: Enr,
-    /// The node's data radius.
-    data_radius: Distance,
-}
-
-impl Node {
-    /// Creates a new node.
-    pub fn new(enr: Enr, data_radius: Distance) -> Node {
-        Node { enr, data_radius }
-    }
-
-    /// Returns the ENR of the node.
-    pub fn enr(&self) -> Enr {
-        self.enr.clone()
-    }
-
-    /// Returns the data radius of the node.
-    pub fn data_radius(&self) -> Distance {
-        self.data_radius.clone()
-    }
-
-    /// Sets the ENR of the node.
-    pub fn set_enr(&mut self, enr: Enr) {
-        self.enr = enr;
-    }
-
-    /// Sets the data radius of the node.
-    pub fn set_data_radius(&mut self, radius: Distance) {
-        self.data_radius = radius;
-    }
-}
-
-impl fmt::Display for Node {
-    fn fmt(&self, f: &mut fmt::Formatter<'_>) -> fmt::Result {
-        write!(
-            f,
-            "Node(node_id={}, radius={})",
-            self.enr.node_id(),
-            *self.data_radius,
-        )
-    }
-}
-
-impl std::cmp::Eq for Node {}
-
-impl PartialEq for Node {
-    fn eq(&self, other: &Self) -> bool {
-        self.enr == other.enr
-    }
-}
-
-=======
->>>>>>> 519237c2
 /// The overlay service.
 pub struct OverlayService<TContentKey, TMetric, TValidator> {
     /// The underlying Discovery v5 protocol.
@@ -723,7 +639,6 @@
     }
 
     /// Maintains the query pool.
-    ///
     /// Returns a `QueryEvent` when the `QueryPoolState` updates.
     /// This happens when a query needs to send a request to a node, when a query has completed,
     // or when a query has timed out.
@@ -1114,17 +1029,12 @@
             // ENR sequence number has changed, then the node's address info may have
             // changed. The TalkRequest object does not contain the requester's ENR, only
             // its NodeAddress.
-<<<<<<< HEAD
-            if let Some(enr) = self.discovery.discv5.find_enr(&source) {
-                let node = Node::new(enr, Distance::MAX);
-=======
             if let Some(enr) = self.discovery.find_enr(&source) {
                 // TODO: Decide default data radius, and define a constant.
                 let node = Node {
                     enr,
-                    data_radius: U256::from(u64::MAX),
+                    data_radius: Distance::MAX,
                 };
->>>>>>> 519237c2
                 self.connect_node(node, ConnectionDirection::Incoming);
             }
         }
