--- conflicted
+++ resolved
@@ -1415,15 +1415,11 @@
             "Processing Content message",
         );
         match content {
-<<<<<<< HEAD
-            Content::ConnectionId(_) => {}
-=======
             Content::ConnectionId(id) => debug!(
                 protocol = %self.protocol,
                 "Skipping processing for content connection ID {}",
                 u16::from_be(id)
             ),
->>>>>>> 0d021639
             Content::Content(content) => {
                 self.process_received_content(content.clone(), request);
                 // TODO: Should we only advance the query if the content has been validated?
