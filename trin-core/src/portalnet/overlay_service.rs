--- conflicted
+++ resolved
@@ -481,63 +481,8 @@
                         self.peers_to_ping.insert(node_id);
                     }
                 }
-<<<<<<< HEAD
                 query_event = OverlayService::<TContentKey, TMetric, TValidator, TStore>::query_event_poll(&mut self.find_node_query_pool) => {
-                    match query_event {
-                        // Send a FINDNODES on behalf of the query.
-                        QueryEvent::Waiting(query_id, node_id, request) => {
-
-                            // Look up the node's ENR.
-                            if let Some(enr) = self.find_enr(&node_id) {
-
-                                let request = OverlayRequest::new(
-                                    request,
-                                    RequestDirection::Outgoing {
-                                        destination: enr
-                                    },
-                                    None,
-                                    Some(query_id),
-                                );
-                                let _ = self.command_tx.send(OverlayCommand::Request(request));
-
-                            } else {
-                                error!("[{:?}] Unable to send FINDNODES to unknown ENR with node ID {}",
-                                         self.protocol, node_id);
-                                if let Some((_, query)) = self.find_node_query_pool.get_mut(query_id) {
-                                    query.on_failure(&node_id);
-                                }
-                            }
-
-                        }
-                        // Query has ended.
-                        QueryEvent::Finished(query_id, mut query_info, query) | QueryEvent::TimedOut(query_id, mut query_info, query) => {
-                            let result = query.into_result();
-                            // Obtain the ENRs for the resulting nodes.
-                            let mut found_enrs = Vec::new();
-                            for node_id in result.into_iter() {
-                                if let Some(position) = query_info.untrusted_enrs.iter().position(|enr| enr.node_id() == node_id) {
-                                    let enr = query_info.untrusted_enrs.swap_remove(position);
-                                    found_enrs.push(enr);
-                                } else if let Some(enr) = self.find_enr(&node_id) {
-                                    // look up from the routing table
-                                    found_enrs.push(enr);
-                                }
-                                else {
-                                    warn!("ENR not present in queries results.");
-                                }
-                            }
-                            if let QueryType::FindNode { callback: Some(callback), .. } = query_info.query_type {
-                                if let Err(_) = callback.send(found_enrs.clone()) {
-                                    error!("Failed to send FindNode query {} results to callback", query_id);
-                                }
-                            }
-                            debug!("[{:?}] Query {} complete, discovered {} ENRs", self.protocol, query_id, found_enrs.len());
-                        }
-                    }
-=======
-                query_event = OverlayService::<TContentKey, TMetric, TValidator>::query_event_poll(&mut self.find_node_query_pool) => {
                     self.handle_find_nodes_query_event(query_event);
->>>>>>> 14050f3d
                 }
                 // Handle query events for queries in the find content query pool.
                 query_event = OverlayService::<TContentKey, TMetric, TValidator, TStore>::query_event_poll(&mut self.find_content_query_pool) => {
@@ -2682,48 +2627,6 @@
         assert!(query.started().is_some());
     }
 
-<<<<<<< HEAD
-    fn init_find_nodes_query_with_initial_enrs_and_config(
-        service: &mut OverlayService<
-            IdentityContentKey,
-            XorMetric,
-            MockValidator,
-            MemoryContentStore,
-        >,
-        target: &NodeId,
-        enrs: Vec<Enr>,
-        query_config: QueryConfig,
-    ) {
-        let query_info = QueryInfo {
-            query_type: QueryType::FindNode {
-                target: *target,
-                callback: None,
-                distances_to_request: service.findnodes_query_distances_per_peer,
-            },
-            untrusted_enrs: SmallVec::from_vec(enrs),
-        };
-
-        let known_closest_peers: Vec<Key<NodeId>> = query_info
-            .untrusted_enrs
-            .iter()
-            .map(|enr| Key::from(enr.node_id()))
-            .collect();
-
-        if known_closest_peers.is_empty() {
-            warn!(
-                "FindNodes query initiated but no closest peers in routing table. Aborting query."
-            );
-        } else {
-            let find_nodes_query =
-                FindNodeQuery::with_config(query_config, query_info.key(), known_closest_peers);
-            service
-                .find_node_query_pool
-                .add_query(query_info, find_nodes_query);
-        }
-    }
-
-=======
->>>>>>> 14050f3d
     #[test_log::test(tokio::test)]
     async fn test_advance_findnodes_query() {
         let mut service = build_service();
