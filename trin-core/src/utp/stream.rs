use crate::portalnet::discovery::Discovery;
use anyhow::anyhow;
use async_recursion::async_recursion;
use discv5::{enr::NodeId, Enr, TalkRequest};
use log::{debug, error, warn};
use rand::Rng;
use ssz::Encode;
use std::{
    cmp::{max, min},
    collections::{HashMap, VecDeque},
    convert::TryFrom,
    sync::Arc,
};
use tokio::{
    sync::{
        mpsc::{unbounded_channel, UnboundedReceiver, UnboundedSender},
        oneshot, RwLock,
    },
    time::timeout,
};

use crate::{
    locks::RwLoggingExt,
    portalnet::types::messages::ProtocolId,
    utp::{
        packets::{ExtensionType, Packet, PacketType, HEADER_SIZE},
        time::{now_microseconds, Delay, Timestamp},
        trin_helpers::{UtpMessage, UtpStreamId},
        util::{abs_diff, ewma, generate_sequential_identifiers},
    },
};
use std::time::Duration;

// For simplicity's sake, let us assume no packet will ever exceed the
// Discv5 maximum transfer unit of 1280 bytes.
pub const BUF_SIZE: usize = 1280;
const GAIN: f64 = 1.0;
const ALLOWED_INCREASE: u32 = 1;
const MIN_CWND: u32 = 2; // minimum congestion window size
const INIT_CWND: u32 = 2; // init congestion window size
const MIN_CONGESTION_TIMEOUT: u64 = 500; // 500 ms
const MAX_CONGESTION_TIMEOUT: u64 = 60_000; // one minute
const MAX_RETRANSMISSION_RETRIES: u32 = 5; // discv5 socket maximum retransmission retries
const WINDOW_SIZE: u32 = 1024 * 1024; // local receive window size

// Maximum time (in microseconds) to wait for incoming packets when the send window is full
const PRE_SEND_TIMEOUT: u32 = 500_000;

const MAX_DISCV5_PACKET_SIZE: u32 = 1280;
const MAX_DISCV5_HEADER_SIZE: usize = 80;
// Size of the payload length in uTP message
const PAYLOAD_LENGTH_SIZE: usize = 32;
// Buffering delay that the uTP accepts on the up-link. Currently the delay target is set to 100 ms.
const CCONTROL_TARGET: f64 = 100_000.0;

const BASE_HISTORY: usize = 10; // base delays history size
                                // Maximum age of base delay sample (60 seconds)
const MAX_BASE_DELAY_AGE: Delay = Delay(60_000_000);
// Discv5 socket timeout in milliseconds
const DISCV5_SOCKET_TIMEOUT: u64 = 25;

/// uTP connection id
type ConnId = u16;

/// uTP payload data
pub type UtpPayload = Vec<u8>;

pub fn rand() -> u16 {
    rand::thread_rng().gen()
}

/// Connection key for storing active uTP connections
#[derive(Hash, Eq, PartialEq, Copy, Clone, Debug)]
pub struct ConnectionKey {
    node_id: NodeId,
    conn_id_recv: ConnId,
}

impl ConnectionKey {
    fn new(node_id: NodeId, conn_id_recv: ConnId) -> Self {
        Self {
            node_id,
            conn_id_recv,
        }
    }
}

/// uTP stream connection state
#[derive(PartialEq, Eq, Clone, Copy, Debug)]
pub enum StreamState {
    Uninitialized,
    SynSent,
    SynRecv,
    FinSent,
    Connected,
    Closed,
    ResetReceived,
}

#[derive(Clone, Debug)]
struct DelayDifferenceSample {
    received_at: Timestamp,
    difference: Delay,
}

/// Represent overlay to uTP listener request. It is used as a way to communicate between the overlay protocol
/// and uTP listener
#[derive(Debug)]
pub enum UtpListenerRequest {
    /// Request to create and connect to a uTP stream initiated by a remote node
    Connect(
        ConnId,
        Enr,
        ProtocolId,
        UtpStreamId,
        oneshot::Sender<UtpStream>,
    ),
    /// Request to initiate and add uTP stream to the connections hash map
    InitiateConnection(Enr, ProtocolId, UtpStreamId, ConnId),
}

/// Emit global event to overlay handler
#[derive(Clone, Debug, PartialEq)]
pub enum UtpListenerEvent {
    /// uTP stream is closed
    ClosedStream(UtpPayload, ProtocolId, UtpStreamId),
    /// uTP stream is reset
    ResetStream(ProtocolId, UtpStreamId),
}

/// uTP stream state events emitted from `UtpStream`
#[derive(Clone, Debug)]
pub enum UtpStreamEvent {
    /// Event signaling that a UtpStream has completed, containing received uTP payload, protocol id,
    /// receive connection id and node id of the remote peer
    Closed(UtpPayload, ProtocolId, UtpStreamId, ConnectionKey),
    /// Event signaling that a UtpStream has been reset, containing protocol id, receive connection id
    /// and node id of the remote peer
    Reset(ProtocolId, UtpStreamId, ConnectionKey),
}

/// Main uTP service used to listen and handle all uTP connections and streams
pub struct UtpListener {
    /// Base discv5 layer
    discovery: Arc<Discovery>,
    /// Store all active connections
    utp_connections: HashMap<ConnectionKey, UtpStream>,
    /// Receiver for uTP events sent from the main portal event handler
    utp_event_rx: UnboundedReceiver<TalkRequest>,
    /// Sender to overlay layer with processed uTP stream
    overlay_tx: UnboundedSender<UtpListenerEvent>,
    /// Receiver for uTP requests sent from the overlay layer
    overlay_rx: UnboundedReceiver<UtpListenerRequest>,
    /// Sender used in UtpStream to emit stream state events
    stream_tx: UnboundedSender<UtpStreamEvent>,
    /// Receiver for uTP stream state events
    stream_rx: UnboundedReceiver<UtpStreamEvent>,
}

impl UtpListener {
    pub fn new(
        discovery: Arc<Discovery>,
    ) -> (
        UnboundedSender<TalkRequest>,
        UnboundedSender<UtpListenerRequest>,
        UnboundedReceiver<UtpListenerEvent>,
        Self,
    ) {
        // Channel to process uTP TalkReq packets from main portal event handler
        let (utp_event_tx, utp_event_rx) = unbounded_channel::<TalkRequest>();
        // Channel to process portal overlay requests
        let (utp_listener_tx, utp_listener_rx) = unbounded_channel::<UtpListenerRequest>();
        // Channel to emit processed uTP payload to overlay service
        let (overlay_tx, overlay_rx) = unbounded_channel::<UtpListenerEvent>();
        // Channel to emit stream events from UtpStream
        let (stream_tx, stream_rx) = unbounded_channel::<UtpStreamEvent>();

        (
            utp_event_tx,
            utp_listener_tx,
            overlay_rx,
            UtpListener {
                discovery,
                utp_connections: HashMap::new(),
                utp_event_rx,
                overlay_tx,
                overlay_rx: utp_listener_rx,
                stream_tx,
                stream_rx,
            },
        )
    }

    /// The main execution loop of the UtpListener service.
    pub async fn start(&mut self) {
        loop {
            tokio::select! {
                Some(utp_request) = self.utp_event_rx.recv() => {
                    self.process_utp_request(utp_request).await
                },
                Some(overlay_request) = self.overlay_rx.recv() => {
                    self.process_overlay_request(overlay_request).await
                },
                Some(stream_event) = self.stream_rx.recv() => {
                    self.process_stream_event(stream_event)
                }
            }
        }
    }

    /// Process uTP TalkReq packets
    async fn process_utp_request(&mut self, request: TalkRequest) {
        let payload = request.body();
        let node_id = request.node_id();

        match Packet::try_from(payload) {
            Ok(packet) => {
                let connection_id = packet.connection_id();

                match packet.get_type() {
                    PacketType::Reset => {
                        if let Some(conn) = self
                            .utp_connections
                            .get_mut(&ConnectionKey::new(*node_id, connection_id))
                        {
                            if conn.discv5_tx.send(packet).is_ok() {
                                let mut buf = [0; BUF_SIZE];
                                if let Err(msg) = conn.recv(&mut buf).await {
                                    error!("Unable to receive uTP RESET packet: {msg}")
                                }
                            } else {
                                error!("Unable to send RESET packet to uTP stream handler")
                            }
                        }
                    }
                    PacketType::Syn => {
                        let conn_key = ConnectionKey::new(*node_id, connection_id);
                        if let Some(conn) = self.utp_connections.get_mut(&conn_key) {
                            if conn.discv5_tx.send(packet).is_err() {
                                error!("Unable to send SYN packet to uTP stream handler");
                                return;
                            }

                            let mut buf = [0; BUF_SIZE];

                            if let Err(msg) = conn.recv(&mut buf).await {
                                error!("Unable to receive SYN packet {msg}");
                                return;
                            }

                            // Send content data if the stream is listening for FindContent SYN packet
                            if let UtpStreamId::ContentStream(content_data) = conn.stream_id.clone()
                            // TODO: Change this `clone` to borrow after rust 1.62
                            {
                                // We want to send uTP data only if the content is Content(ByteList)
                                debug!(
                                    "Sending content data via uTP with len: {}",
                                    content_data.len()
                                );
                                // send the content to the requestor over a uTP stream
                                if let Err(msg) = conn
                                    .send_to(
                                        &UtpMessage::new(content_data.as_ssz_bytes()).encode()[..],
                                    )
                                    .await
                                {
                                    error!("Error sending content {msg}");
                                } else {
                                    // Close uTP connection
                                    if let Err(msg) = conn.close().await {
                                        error!("Unable to close uTP connection!: {msg}")
                                    }
                                };
                            }
                        } else {
                            warn!(
                                "Received SYN packet for an unknown active uTP stream: {packet:?}"
                            );
                        }
                    }
                    // Receive DATA and FIN packets
                    PacketType::Data => {
                        if let Some(conn) = self
                            .utp_connections
                            .get_mut(&ConnectionKey::new(*node_id, connection_id.wrapping_sub(1)))
                        {
                            if conn.discv5_tx.send(packet.clone()).is_err() {
                                error!("Unable to send DATA packet to uTP stream handler");
                                return;
                            }

                            let mut result = Vec::new();

                            let mut buf = [0; BUF_SIZE];
                            match conn.recv(&mut buf).await {
                                Ok(bytes_read) => {
                                    if let Some(bytes) = bytes_read {
                                        result.extend_from_slice(&buf[..bytes]);
                                        conn.recv_data_stream.append(&mut result);
                                    }
                                }
                                Err(err) => error!("Unable to receive uTP DATA packet: {err}"),
                            }
                        } else {
                            warn!(
                                "Received DATA packet for an unknown active uTP stream: {packet:?}"
                            )
                        }
                    }
                    PacketType::Fin => {
                        // As we can receive bidirectional FIN packets, we handle explicitly here
                        // only the packet received when we are receiver of the data.
                        // When we send the data and receive a FIN packet, those packet is handled
                        // implicitly in overlay when we close the connection with `conn.close()`
                        if let Some(conn) = self
                            .utp_connections
                            .get_mut(&ConnectionKey::new(*node_id, connection_id.wrapping_sub(1)))
                        {
                            if conn.discv5_tx.send(packet).is_err() {
                                error!("Unable to send FIN packet to uTP stream handler");
                                return;
                            }
                            let mut buf = [0; BUF_SIZE];
                            if let Err(msg) = conn.recv(&mut buf).await {
                                error!("Unable to receive uTP FIN packet: {msg}")
                            }
                        } else if let Some(conn) = self
                            .utp_connections
                            .get_mut(&ConnectionKey::new(*node_id, connection_id))
                        {
                            // Do not handle the packet here, send it to uTP socket layer
                            if conn.discv5_tx.send(packet).is_err() {
                                error!("Unable to send FIN packet to uTP stream handler");
                            }
                        } else {
                            warn!(
                                "Received FIN packet for an unknown active uTP stream: {packet:?}"
                            )
                        }
                    }
                    PacketType::State => {
                        if let Some(conn) = self
                            .utp_connections
                            .get_mut(&ConnectionKey::new(*node_id, connection_id))
                        {
                            if conn.discv5_tx.send(packet).is_err() {
                                error!("Unable to send STATE packet to uTP stream handler");
                            }
                            // We don't handle STATE packets here, because the uTP client is handling them
                            // implicitly in the background when sending FIN packet with conn.close()
                        } else {
                            warn!("Received STATE packet for an unknown active uTP stream: {packet:?}");
                        }
                    }
                }
            }
            Err(err) => {
                error!("Failed to decode packet: {err}");
            }
        }
    }

    /// Process overlay uTP requests
    async fn process_overlay_request(&mut self, request: UtpListenerRequest) {
        match request {
            UtpListenerRequest::InitiateConnection(
                connected_to,
                protocol_id,
                stream_id,
                conn_id_recv,
            ) => {
                let conn = UtpStream::new(
                    Arc::clone(&self.discovery),
                    connected_to.clone(),
                    protocol_id,
                    stream_id,
                    Some(self.stream_tx.clone()),
                );
                let conn_key = ConnectionKey::new(connected_to.node_id(), conn_id_recv);
                self.utp_connections.insert(conn_key, conn);
            }
            UtpListenerRequest::Connect(conn_id, enr, protocol_id, stream_id, tx) => {
                let conn = self.connect(conn_id, enr, protocol_id, stream_id).await;
                if tx.send(conn).is_err() {
                    error!("Unable to send the uTP stream to requester")
                };
            }
        }
    }

    /// Emit global uTP listener event upon processing uTP stream event
    fn process_stream_event(&mut self, event: UtpStreamEvent) {
        match event {
            UtpStreamEvent::Closed(utp_payload, protocol_id, stream_id, conn_key) => {
                // Remove closed stream from active connections
                if self.utp_connections.remove(&conn_key).is_none() {
                    error!("Unable to remove closed uTP stream from active connections, STREAM_CONN_ID_RECV: {}, CONNECTED_TO: {}", conn_key.conn_id_recv, conn_key.node_id);
                }

                // Emit global event to overlay handler
                if let Err(err) = self.overlay_tx.send(UtpListenerEvent::ClosedStream(
                    utp_payload,
                    protocol_id,
                    stream_id,
                )) {
                    error!("Unable to send ClosedStream event to overlay handler: {err}");
                }
            }
            UtpStreamEvent::Reset(protocol_id, stream_id, conn_key) => {
                // Remove reset stream from active connections
                if self.utp_connections.remove(&conn_key).is_none() {
                    error!("Unable to remove reset uTP stream from active connections, STREAM_CONN_ID_RECV: {}, CONNECTED_TO: {}", conn_key.conn_id_recv, conn_key.node_id);
                }

                if let Err(err) = self
                    .overlay_tx
                    .send(UtpListenerEvent::ResetStream(protocol_id, stream_id))
                {
                    error!("Unable to send ResetStream event to overlay handler: {err}");
                }
            }
        }
    }

    /// Initialize uTP stream with remote node
    async fn connect(
        &mut self,
        connection_id: ConnId,
        enr: Enr,
        protocol_id: ProtocolId,
        stream_id: UtpStreamId,
    ) -> UtpStream {
        let mut conn = UtpStream::new(
            Arc::clone(&self.discovery),
            enr.clone(),
            protocol_id,
            stream_id,
            Some(self.stream_tx.clone()),
        );
        conn.make_connection(connection_id).await;
        self.utp_connections.insert(
            ConnectionKey::new(enr.node_id(), conn.receiver_connection_id),
            conn.clone(),
        );

        conn
    }
}

// Used to be MicroTransportProtocol impl but it is basically just called UtpStream compared to the
// Rust Tcp Lib so I changed it
#[derive(Debug, Clone)]
pub struct UtpStream {
    /// The wrapped discv5 protocol
    socket: Arc<Discovery>,

    /// uTP stream state
    pub state: StreamState,

    /// ENR of the connected remote peer
    pub connected_to: Enr,

    /// Overlay protocol identifier
    protocol_id: ProtocolId,

    /// Overlay uTP stream id
    stream_id: UtpStreamId,

    /// Sequence number for the next packet
    seq_nr: u16,

    /// Sequence number of the latest acknowledged packet sent by the remote peer
    ack_nr: u16,

    /// Sender connection identifier
    sender_connection_id: ConnId,

    /// Receiver connection identifier
    receiver_connection_id: ConnId,

    /// Congestion window in bytes
    cwnd: u32,

    /// Received but not acknowledged packets
    incoming_buffer: Vec<Packet>,

    /// Packets not yet sent
    unsent_queue: VecDeque<Packet>,

    /// Bytes in flight
    cur_window: u32,

    /// Window size of the remote peer
    remote_wnd_size: u32,

    /// Sent but not yet acknowledged packets
    send_window: Vec<Packet>,

    /// How many ACKs did the stream receive for packet with sequence number equal to `ack_nr`
    duplicate_ack_count: u8,

    /// Sequence number of the latest packet the remote peer acknowledged
    last_acked: u16,

    /// Timestamp of the latest packet the remote peer acknowledged
    last_acked_timestamp: Timestamp,

    /// Sequence number of the last packet removed from the incoming buffer
    last_dropped: u16,

    /// Round-trip time to remote peer
    rtt: i32,

    /// Variance of the round-trip time to the remote peer
    rtt_variance: i32,

    /// Data from the latest packet not yet returned in `recv_from`
    pending_data: Vec<u8>,

    /// Rolling window of packet delay to remote peer
    base_delays: VecDeque<Delay>,

    /// Rolling window of the difference between sending a packet and receiving its acknowledgement
    current_delays: Vec<DelayDifferenceSample>,

    /// Difference between timestamp of the latest packet received and time of reception
    their_delay: Delay,

    /// Current congestion timeout in milliseconds
    congestion_timeout: u64,

    /// Start of the current minute for sampling purposes
    last_rollover: Timestamp,

    /// Maximum retransmission retries
    max_retransmission_retries: u32,

    /// Send channel for discv5 socket
    discv5_tx: UnboundedSender<Packet>,

    /// Receive channel for discv5 socket
    discv5_rx: Arc<RwLock<UnboundedReceiver<Packet>>>,

    /// Sender to emit stream events to UtpListener
    event_tx: Option<UnboundedSender<UtpStreamEvent>>,

    /// Store received uTP payload data over the stream
    pub recv_data_stream: Vec<u8>,
}

impl UtpStream {
    pub fn new(
        socket: Arc<Discovery>,
        connected_to: Enr,
        protocol_id: ProtocolId,
        stream_id: UtpStreamId,
        utp_listener_tx: Option<UnboundedSender<UtpStreamEvent>>,
    ) -> Self {
        let (receiver_id, sender_id) = generate_sequential_identifiers();

        let (discv5_tx, discv5_rx) = unbounded_channel::<Packet>();

        Self {
            state: StreamState::Uninitialized,
            protocol_id,
            stream_id,
            seq_nr: 1,
            ack_nr: 0,
            receiver_connection_id: receiver_id,
            sender_connection_id: sender_id,
            cwnd: INIT_CWND * MAX_DISCV5_PACKET_SIZE,
            incoming_buffer: Default::default(),
            unsent_queue: VecDeque::new(),
            connected_to,
            socket,
            cur_window: 0,
            remote_wnd_size: 0,
            send_window: Vec::new(),
            duplicate_ack_count: 0,
            last_acked: 0,
            last_acked_timestamp: Timestamp::default(),
            last_dropped: 0,
            rtt: 0,
            rtt_variance: 0,
            pending_data: Vec::new(),
            base_delays: VecDeque::with_capacity(BASE_HISTORY),
            their_delay: Delay::default(),
            congestion_timeout: 1000,
            last_rollover: Timestamp::default(),
            current_delays: Vec::with_capacity(8),
            recv_data_stream: Vec::new(),
            max_retransmission_retries: MAX_RETRANSMISSION_RETRIES,
            discv5_tx,
            discv5_rx: Arc::new(RwLock::new(discv5_rx)),
            event_tx: utp_listener_tx,
        }
    }

    /// Sends data on the socket to the remote peer. On success, returns the number of bytes
    /// written.
    //
    // # Implementation details
    //
    // This method inserts packets into the send buffer and keeps trying to
    // advance the send window until an ACK corresponding to the last packet is
    // received.
    //
    // Note that the buffer passed to `send_to` might exceed the maximum packet
    // size, which will result in the data being split over several packets.
    pub async fn send_to(&mut self, buf: &[u8]) -> anyhow::Result<usize> {
        if self.state == StreamState::Closed {
            return Err(anyhow!("The stream is closed"));
        }

        let total_length = buf.len();

        for chunk in buf.chunks(
            MAX_DISCV5_PACKET_SIZE as usize
                - MAX_DISCV5_HEADER_SIZE
                - PAYLOAD_LENGTH_SIZE
                - HEADER_SIZE,
        ) {
            let mut packet = Packet::with_payload(chunk);
            packet.set_seq_nr(self.seq_nr);
            packet.set_ack_nr(self.ack_nr);
            packet.set_wnd_size(WINDOW_SIZE.saturating_sub(self.cur_window));
            packet.set_connection_id(self.sender_connection_id);

            self.unsent_queue.push_back(packet);

            // Intentionally wrap around sequence number
            self.seq_nr = self.seq_nr.wrapping_add(1);
        }

        // Send every packet in the queue
        self.send_packets_in_queue().await;

        Ok(total_length)
    }

    pub async fn raw_receive(&mut self) -> Option<Packet> {
        // Listen on a channel for discovery utp packet
        match timeout(
            Duration::from_millis(DISCV5_SOCKET_TIMEOUT),
            self.discv5_rx.write_with_warn().await.recv(),
        )
        .await
        {
            Ok(val) => val,
            Err(_) => None,
        }
    }

    async fn send_packets_in_queue(&mut self) {
        while let Some(mut packet) = self.unsent_queue.pop_front() {
            self.send_packet(&mut packet).await;
            self.cur_window += packet.len() as u32;
            self.send_window.push(packet);
        }
    }

    #[async_recursion]
    async fn resend_lost_packet(&mut self, lost_packet_nr: u16) {
        debug!("---> resend_lost_packet({}) <---", lost_packet_nr);
        match self
            .send_window
            .iter()
            .position(|pkt| pkt.seq_nr() == lost_packet_nr)
        {
            None => debug!("Packet {} not found", lost_packet_nr),
            Some(position) => {
                debug!("Send window len: {}", self.send_window.len());
                debug!("position: {}", position);
                let mut packet = self.send_window[position].clone();
                self.send_packet(&mut packet).await;

                // We intentionally don't increase `curr_window` because otherwise a packet's length
                // would be counted more than once
            }
        }
        debug!("---> END resend_lost_packet <---");
    }

    /// Send one packet.
    #[async_recursion]
    async fn send_packet(&mut self, packet: &mut Packet) {
        let max_inflight = min(self.cwnd, self.remote_wnd_size);
        let max_inflight = max(MIN_CWND * MAX_DISCV5_PACKET_SIZE, max_inflight);
        let now = now_microseconds();

        // Wait until enough in-flight packets are acknowledged for rate control purposes, but don't
        // wait more than 500 ms (PRE_SEND_TIMEOUT) before sending the packet
        while self.cur_window + packet.as_ref().len() as u32 > max_inflight as u32
            && now_microseconds() - now < PRE_SEND_TIMEOUT.into()
        {
            let mut buf = [0; BUF_SIZE];
            if let Err(msg) = self.recv(&mut buf).await {
                debug!("Unable to receive from uTP socket: {msg}");
            }
        }

        // Check if it still makes sense to send packet, as we might be trying to resend a lost
        // packet acknowledged in the receive loop above.
        // If there were no wrapping around of sequence numbers, we'd simply check if the packet's
        // sequence number is greater than `last_acked`.
        let distance_a = packet.seq_nr().wrapping_sub(self.last_acked);
        let distance_b = self.last_acked.wrapping_sub(packet.seq_nr());
        if distance_a > distance_b {
            debug!("Packet already acknowledged, skipping...");
            return;
        }

        let enr = self.connected_to.clone();
        let discovery = self.socket.clone();

        packet.set_timestamp(now_microseconds());
        packet.set_timestamp_difference(self.their_delay);

        let packet_to_send = packet.clone();

        // Handle talkreq/talkresp in the background
        tokio::spawn(async move {
            if let Err(response) = discovery
                .send_talk_req(enr, ProtocolId::Utp, Vec::from(packet_to_send.as_ref()))
                .await
            {
                debug!("Unable to send utp talk req: {response}")
            }
        });
        debug!("sent {:?}", packet);
    }

    // Insert a new sample in the base delay list.
    //
    // The base delay list contains at most `BASE_HISTORY` samples, each sample is the minimum
    // measured over a period of a minute (MAX_BASE_DELAY_AGE).
    fn update_base_delay(&mut self, base_delay: Delay, now: Timestamp) {
        if self.base_delays.is_empty() || now - self.last_rollover > MAX_BASE_DELAY_AGE {
            // Update last rollover
            self.last_rollover = now;

            // Drop the oldest sample, if need be
            if self.base_delays.len() == BASE_HISTORY {
                self.base_delays.pop_front();
            }

            // Insert new sample
            self.base_delays.push_back(base_delay);
        } else {
            // Replace sample for the current minute if the delay is lower
            let last_idx = self.base_delays.len() - 1;
            if base_delay < self.base_delays[last_idx] {
                self.base_delays[last_idx] = base_delay;
            }
        }
    }

    /// Inserts a new sample in the current delay list after removing samples older than one RTT, as
    /// specified in RFC6817.
    fn update_current_delay(&mut self, our_delay: Delay, now: Timestamp) {
        // Remove samples more than one RTT old
        let rtt = (self.rtt as i64 * 100).into();
        while !self.current_delays.is_empty() && now - self.current_delays[0].received_at > rtt {
            self.current_delays.remove(0);
        }

        // Insert new measurement
        self.current_delays.push(DelayDifferenceSample {
            received_at: now,
            difference: our_delay,
        });
    }

    async fn make_connection(&mut self, connection_id: ConnId) {
        if self.state == StreamState::Uninitialized {
            self.receiver_connection_id = connection_id;
            self.sender_connection_id = self.receiver_connection_id + 1;

            let mut packet = Packet::new();
            packet.set_type(PacketType::Syn);
            packet.set_connection_id(self.receiver_connection_id);
            packet.set_wnd_size(WINDOW_SIZE);
            packet.set_seq_nr(self.seq_nr);

            self.send_packet(&mut packet).await;
            self.state = StreamState::SynSent;
        }
    }

    /// Builds the selective acknowledgement extension data for usage in packets.
    fn build_selective_ack(&self) -> Vec<u8> {
        let stashed = self
            .incoming_buffer
            .iter()
            .filter(|pkt| pkt.seq_nr() > self.ack_nr + 1)
            .map(|pkt| (pkt.seq_nr() - self.ack_nr - 2) as usize)
            .map(|diff| (diff / 8, diff % 8));

        let mut sack = Vec::new();
        for (byte, bit) in stashed {
            // Make sure the amount of elements in the SACK vector is a
            // multiple of 4 and enough to represent the lost packets
            while byte >= sack.len() || sack.len() % 4 != 0 {
                sack.push(0u8);
            }

            sack[byte] |= 1 << bit;
        }

        sack
    }

    pub async fn send_finalize(&mut self) {
        let mut packet = Packet::new();
        packet.set_type(PacketType::Fin);
        packet.set_connection_id(self.sender_connection_id);
        packet.set_seq_nr(self.seq_nr);
        packet.set_ack_nr(self.ack_nr);

        self.send_packet(&mut packet).await;
        self.state = StreamState::FinSent;
    }

    #[async_recursion]
    async fn handle_packet(&mut self, packet: &Packet, src: Enr) -> anyhow::Result<Option<Packet>> {
        debug!(
            "Handle packet: {:?}. Conn state: {:?}",
            packet.get_type(),
            self.state
        );

        // To make uTP connection bidirectional, we want to always acknowledge the received packet
        if self.state == StreamState::SynSent {
            self.ack_nr = packet.seq_nr();
        } else {
            // Only acknowledge this if this follows the last one, else do it when we advance the send
            // window
            if packet.seq_nr().wrapping_sub(self.ack_nr) == 1
                && packet.get_type() != PacketType::State
            {
                self.ack_nr = packet.seq_nr();
            }
        }

        // Reset connection if connection id doesn't match and this isn't a SYN

        if packet.get_type() != PacketType::Syn
            && self.state != StreamState::SynSent
            && !(packet.connection_id() == self.sender_connection_id
                || packet.connection_id() == self.receiver_connection_id)
        {
            return Ok(Some(self.prepare_reply(packet, PacketType::Reset)));
        }

        // Update remote window size
        self.remote_wnd_size = packet.wnd_size();

        // Update remote peer's delay between them sending the packet and us receiving it
        let now = now_microseconds();
        self.their_delay = abs_diff(now, packet.timestamp());

        match (self.state, packet.get_type()) {
            // New connection, when we receive SYN packet, respond with STATE packet
            (StreamState::Uninitialized, PacketType::Syn) => {
                self.connected_to = src;
                self.ack_nr = packet.seq_nr();
                self.seq_nr = rand::random();
                self.receiver_connection_id = packet.connection_id() + 1;
                self.sender_connection_id = packet.connection_id();
                self.state = StreamState::Connected;
                self.last_dropped = self.ack_nr;

                let reply = self.prepare_reply(packet, PacketType::State);
                // We always assume that SYN-ACK packet is acknowledged, this allows us to send DATA packet right after
                // SYN-ACK (bi-directional utp flow)
                self.last_acked = reply.seq_nr();

                Ok(Some(reply))
            }
            // When connection is already initialised and we receive SYN packet,
            // we want to forcibly terminate the connection
            (_, PacketType::Syn) => Ok(Some(self.prepare_reply(packet, PacketType::Reset))),
            // When SYN is send and we receive STATE, do not reply
            (StreamState::SynSent, PacketType::State) => {
                self.connected_to = src;
                self.ack_nr = packet.seq_nr() - 1;
                self.seq_nr += 1;
                self.state = StreamState::Connected;
                self.last_acked = packet.ack_nr();
                self.last_acked_timestamp = now_microseconds();
                Ok(None)
            }
            // To make uTP connection bidirectional, we also can expect DATA packet if state is SynSent
            (StreamState::SynSent, PacketType::Data) => Ok(self.handle_data_packet(packet)),
            // Handle data packet if stream state is `Connected` or `FinSent` and packet type is DATA
            (StreamState::Connected, PacketType::Data)
            | (StreamState::FinSent, PacketType::Data) => Ok(self.handle_data_packet(packet)),
            // Handle state packet if stream state is `Connected` and packet type is STATE
            (StreamState::Connected, PacketType::State) => {
                self.handle_state_packet(packet).await;
                Ok(None)
            }
            // Handle FIN packet. Check if all send packets are acknowledged.
            (StreamState::Connected, PacketType::Fin)
            | (StreamState::FinSent, PacketType::Fin)
            | (StreamState::SynSent, PacketType::Fin) => {
                if packet.ack_nr() < self.seq_nr {
                    debug!("FIN received but there are missing acknowledgements for sent packets");
                }
                let mut reply = self.prepare_reply(packet, PacketType::State);

                if packet.seq_nr().wrapping_sub(self.ack_nr) > 1 {
                    debug!(
                        "current ack_nr ({}) is behind received packet seq_nr ({})",
                        self.ack_nr,
                        packet.seq_nr()
                    );

                    // Set SACK extension payload if the packet is not in order
                    let sack = self.build_selective_ack();

                    if !sack.is_empty() {
                        reply.set_selective_ack(sack);
                    }
                }

                // Give up, the remote peer might not care about our missing packets
                self.state = StreamState::Closed;
                self.emit_close_event();

                Ok(Some(reply))
            }
            // Confirm with STATE packet when stream state is `Closed` and we receive FIN packet
            (StreamState::Closed, PacketType::Fin) => {
                Ok(Some(self.prepare_reply(packet, PacketType::State)))
            }
            (StreamState::FinSent, PacketType::State) => {
                if packet.ack_nr() == self.seq_nr {
                    self.state = StreamState::Closed;
                    self.emit_close_event();
                } else {
                    self.handle_state_packet(packet).await;
                }
                Ok(None)
            }
            // Reset connection when receiving RESET packet
            (_, PacketType::Reset) => {
                self.state = StreamState::ResetReceived;
                // Emit stream state event to UtpListener
                if let Some(listener_tx) = self.event_tx.clone() {
                    let conn_key = self.get_conn_key();

                    if let Err(err) = listener_tx.send(UtpStreamEvent::Reset(
                        self.protocol_id.clone(),
                        self.stream_id.clone(),
                        conn_key,
                    )) {
                        error!("Unable to send uTP RESET event to uTP listener: {err}");
                    }
                }
                Err(anyhow!("Connection reset by remote peer"))
            }
            (state, ty) => {
                let message = format!("Unimplemented handling for ({state:?},{ty:?})");
                debug!("{}", message);
                Err(anyhow!(message))
            }
        }
    }

    /// Emit stream state event to UtpListener
    fn emit_close_event(&mut self) {
        if let Some(listener_tx) = self.event_tx.clone() {
            let conn_key = self.get_conn_key();

            if let Err(err) = listener_tx.send(UtpStreamEvent::Closed(
                self.recv_data_stream.clone(),
                self.protocol_id.clone(),
                self.stream_id.clone(),
                conn_key,
            )) {
                error!("Unable to send uTP CLOSED event to uTP listener: {err}");
            }
        }
    }

    /// Get connection key used in uTP listener to store active uTP connections
    fn get_conn_key(&self) -> ConnectionKey {
        let conn_id = match self.stream_id {
            UtpStreamId::FindContentStream => self.receiver_connection_id,
            UtpStreamId::ContentStream(_) => self.sender_connection_id,
            UtpStreamId::OfferStream => self.receiver_connection_id,
            UtpStreamId::AcceptStream(_) => self.sender_connection_id,
        };
        ConnectionKey::new(self.connected_to.node_id(), conn_id)
    }

    fn prepare_reply(&self, original: &Packet, t: PacketType) -> Packet {
        let mut resp = Packet::new();
        resp.set_type(t);
        let self_t_micro = now_microseconds();
        let other_t_micro = original.timestamp();
        let time_difference: Delay = abs_diff(self_t_micro, other_t_micro);
        resp.set_timestamp(self_t_micro);
        resp.set_timestamp_difference(time_difference);
        resp.set_connection_id(self.sender_connection_id);
        resp.set_seq_nr(self.seq_nr);
        resp.set_ack_nr(self.ack_nr);

        resp
    }

    fn handle_data_packet(&mut self, packet: &Packet) -> Option<Packet> {
        // We increase packet seq_nr if we are going to send DATA packet right after SYN-ACK.
        if self.state == StreamState::SynSent {
            self.seq_nr += 1;
            self.state = StreamState::Connected
        }

        // If a FIN was previously sent, reply with a FIN packet acknowledging the received packet.
        let packet_type = match self.state {
            StreamState::FinSent => PacketType::Fin,
            _ => PacketType::State,
        };

        let mut reply = self.prepare_reply(packet, packet_type);

        if packet.seq_nr().wrapping_sub(self.ack_nr) > 1 {
            debug!(
                "current ack_nr ({}) is behind received packet seq_nr ({})",
                self.ack_nr,
                packet.seq_nr()
            );

            // Set SACK extension payload if the packet is not in order
            let sack_bitfield = self.build_selective_ack();

            if !sack_bitfield.is_empty() {
                reply.set_selective_ack(sack_bitfield);
            }
        }
        Some(reply)
    }

    #[async_recursion]
    async fn handle_state_packet(&mut self, packet: &Packet) {
        if self.last_acked == packet.ack_nr() {
            self.duplicate_ack_count += 1;
        } else {
            self.last_acked = packet.ack_nr();
            self.last_acked_timestamp = now_microseconds();
            self.duplicate_ack_count = 1;
        }

        // Update congestion window size
        if let Some(index) = self
            .send_window
            .iter()
            .position(|p| packet.ack_nr() == p.seq_nr())
        {
            // Calculate the sum of the size of every packet implicitly and explicitly acknowledged
            // by the inbound packet (i.e., every packet whose sequence number precedes the inbound
            // packet's acknowledgement number, plus the packet whose sequence number matches)
            let bytes_newly_acked = self
                .send_window
                .iter()
                .take(index + 1)
                .fold(0, |acc, p| acc + p.len());

            // Update base and current delay
            let now = now_microseconds();
            let our_delay = now - self.send_window[index].timestamp();
            self.update_base_delay(our_delay, now);
            self.update_current_delay(our_delay, now);

            let off_target: f64 =
                (CCONTROL_TARGET - u32::from(self.queuing_delay()) as f64) / CCONTROL_TARGET;

            self.update_congestion_window(off_target, bytes_newly_acked as u32);

            // Update congestion timeout
            let rtt = u32::from(our_delay - self.queuing_delay()) / 1000; // in milliseconds
            self.update_congestion_timeout(rtt as i32);
        }

        let mut packet_loss_detected: bool =
            !self.send_window.is_empty() && self.duplicate_ack_count == 3;

        // Process extensions, if any
        for extension in packet.extensions() {
            if extension.get_type() == ExtensionType::SelectiveAck {
                // If three or more packets are acknowledged past the implicit missing one,
                // assume it was lost.
                if extension.iter().count_ones() >= 3 {
                    self.resend_lost_packet(packet.ack_nr() + 1).await;
                    packet_loss_detected = true;
                }

                if let Some(last_seq_nr) = self.send_window.last().map(Packet::seq_nr) {
                    let lost_packets = extension
                        .iter()
                        .enumerate()
                        .filter(|&(_, received)| !received)
                        .map(|(idx, _)| packet.ack_nr() + 2 + idx as u16)
                        .take_while(|&seq_nr| seq_nr < last_seq_nr);

                    for seq_nr in lost_packets {
                        debug!("SACK: packet {} lost", seq_nr);
                        self.resend_lost_packet(seq_nr).await;
                        packet_loss_detected = true;
                    }
                }
            } else {
                debug!("Unknown extension {:?}, ignoring", extension.get_type());
            }
        }

        // Three duplicate ACKs mean a fast resend request. Resend the first unacknowledged packet
        // if the incoming packet doesn't have a SACK extension. If it does, the lost packets were
        // already resent.
        if !self.send_window.is_empty()
            && self.duplicate_ack_count == 3
            && !packet
                .extensions()
                .any(|ext| ext.get_type() == ExtensionType::SelectiveAck)
        {
            self.resend_lost_packet(packet.ack_nr() + 1).await;
        }

        // Packet lost, halve the congestion window
        if packet_loss_detected {
            debug!("packet loss detected, halving congestion window");
            self.cwnd = max(self.cwnd / 2, MIN_CWND * MAX_DISCV5_PACKET_SIZE);
            debug!("congestion window: {}", self.cwnd);
        }

        // Success, advance send window
        self.advance_send_window();
    }

    /// Forgets sent packets that were acknowledged by the remote peer.
    fn advance_send_window(&mut self) {
        // The reason we are not removing the first element in a loop while its sequence number is
        // smaller than `last_acked` is because of wrapping sequence numbers, which would create the
        // sequence [..., 65534, 65535, 0, 1, ...]. If `last_acked` is smaller than the first
        // packet's sequence number because of wraparound (for instance, 1), no packets would be
        // removed, as the condition `seq_nr < last_acked` would fail immediately.
        //
        // On the other hand, we can't keep removing the first packet in a loop until its sequence
        // number matches `last_acked` because it might never match, and in that case no packets
        // should be removed.
        if let Some(position) = self
            .send_window
            .iter()
            .position(|packet| packet.seq_nr() == self.last_acked)
        {
            for _ in 0..position + 1 {
                let packet = self.send_window.remove(0);
                self.cur_window -= packet.len() as u32;
            }
        }
    }

    fn queuing_delay(&self) -> Delay {
        let filtered_current_delay = self.filtered_current_delay();
        let min_base_delay = self.min_base_delay();
        filtered_current_delay - min_base_delay
    }

    /// Calculates the filtered current delay in the current window.
    ///
    /// The current delay is calculated through application of the exponential
    /// weighted moving average filter with smoothing factor 0.333 over the
    /// current delays in the current window.
    fn filtered_current_delay(&self) -> Delay {
        let input = self.current_delays.iter().map(|delay| &delay.difference);
        (ewma(input, 0.333) as i64).into()
    }

    /// Calculates the lowest base delay in the current window.
    fn min_base_delay(&self) -> Delay {
        self.base_delays.iter().min().cloned().unwrap_or_default()
    }

    /// Calculates the new congestion window size, increasing it or decreasing it.
    ///
    /// This is the core of uTP, the [LEDBAT][ledbat_rfc] congestion algorithm. It depends on
    /// estimating the queuing delay between the two peers, and adjusting the congestion window
    /// accordingly.
    ///
    /// `off_target` is a normalized value representing the difference between the current queuing
    /// delay and a fixed target delay (`CCONTROL_TARGET`). `off_target` ranges between -1.0 and 1.0. A
    /// positive value makes the congestion window increase, while a negative value makes the
    /// congestion window decrease.
    ///
    /// `bytes_newly_acked` is the number of bytes acknowledged by an inbound `State` packet. It may
    /// be the size of the packet explicitly acknowledged by the inbound packet (i.e., with sequence
    /// number equal to the inbound packet's acknowledgement number), or every packet implicitly
    /// acknowledged (every packet with sequence number between the previous inbound `State`
    /// packet's acknowledgement number and the current inbound `State` packet's acknowledgement
    /// number).
    ///
    ///[ledbat_rfc]: https://tools.ietf.org/html/rfc6817
    fn update_congestion_window(&mut self, off_target: f64, bytes_newly_acked: u32) {
        let flightsize = self.cur_window;

        let cwnd_increase =
            GAIN * off_target * bytes_newly_acked as f64 * MAX_DISCV5_PACKET_SIZE as f64;
        let cwnd_increase = cwnd_increase / self.cwnd as f64;

        self.cwnd = (self.cwnd as f64 + cwnd_increase) as u32;
        let max_allowed_cwnd = flightsize + ALLOWED_INCREASE * MAX_DISCV5_PACKET_SIZE;
        self.cwnd = min(self.cwnd, max_allowed_cwnd);
        self.cwnd = max(self.cwnd, MIN_CWND * MAX_DISCV5_PACKET_SIZE);
    }

    fn update_congestion_timeout(&mut self, current_delay: i32) {
        let delta = self.rtt - current_delay;
        self.rtt_variance += (delta.abs() - self.rtt_variance) / 4;
        self.rtt += (current_delay - self.rtt) / 8;
        self.congestion_timeout = max(
            (self.rtt + self.rtt_variance * 4) as u64,
            MIN_CONGESTION_TIMEOUT,
        );
        self.congestion_timeout = min(self.congestion_timeout, MAX_CONGESTION_TIMEOUT);
    }

    /// Receives data from socket.
    ///
    /// On success, returns the number of bytes read and the sender's ENR.
    /// Returns 0 bytes read after receiving a FIN packet when the remaining
    /// in-flight packets are consumed.
    pub async fn recv_from(&mut self, buf: &mut [u8]) -> anyhow::Result<(usize, Enr)> {
        let read = self.flush_incoming_buffer(buf);

        if read > 0 {
            return Ok((read, self.connected_to.clone()));
        }

        // If the stream received a reset packet and all data has been flushed, then it can't
        // receive anything else
        if self.state == StreamState::ResetReceived {
            return Err(anyhow!("Connection reset by remote peer"));
        }

        loop {
            // A closed stream with no pending data can only "read" 0 new bytes.
            if self.state == StreamState::Closed {
                return Ok((0, self.connected_to.clone()));
            }

            match self.recv(buf).await {
                Ok(Some(0)) => {
                    continue;
                }
                Ok(Some(bytes)) => {
                    return Ok((bytes, self.connected_to.clone()));
                }
                Ok(None) => {
                    return Ok((0, self.connected_to.clone()));
                }
                Err(e) => return Err(e),
            }
        }
    }

    #[async_recursion]
    pub async fn recv(&mut self, buf: &mut [u8]) -> anyhow::Result<Option<usize>> {
        let packet;

        let mut recv_retries = 0;
        // Try to receive a packet. Abort loop if the current try exceeds the maximum number of retransmission retries.
        loop {
            let result = self.raw_receive().await;

            match result {
                Some(pkt) => {
                    packet = pkt;
                    break;
                }
                None => {
                    recv_retries += 1;

                    if recv_retries > self.max_retransmission_retries {
                        return Ok(None);
                    }
                }
            }
        }

        debug!("received {:?}", packet);

        // Process packet, including sending a reply if necessary
        if let Some(mut pkt) = self
            .handle_packet(&packet, self.connected_to.clone())
            .await?
        {
            pkt.set_wnd_size(WINDOW_SIZE.saturating_sub(self.cur_window));
            if let Err(msg) = self
                .socket
                .send_talk_req(
                    self.connected_to.clone(),
                    ProtocolId::Utp,
                    Vec::from(pkt.as_ref()),
                )
                .await
            {
                let msg = format!("reply packet error: {msg}");
                warn!("{msg}");
                return Err(anyhow!(msg));
            }

            debug!("sent {:?}", pkt);
        }

        // Insert data packet into the incoming buffer if it isn't a duplicate of a previously
        // discarded packet
        if packet.get_type() == PacketType::Data
            && packet.seq_nr().wrapping_sub(self.last_dropped) > 0
        {
            self.insert_into_buffer(packet);
        }
        // Flush incoming buffer if possible
        let read = self.flush_incoming_buffer(buf);

        Ok(Some(read))
    }

    /// Discards sequential, ordered packets in incoming buffer, starting from
    /// the most recently acknowledged to the most recent, as long as there are
    /// no missing packets. The discarded packets' payload is written to the
    /// slice `buf`, starting in position `start`.
    /// Returns the last written index.
    fn flush_incoming_buffer(&mut self, buf: &mut [u8]) -> usize {
        fn unsafe_copy(src: &[u8], dst: &mut [u8]) -> usize {
            let max_len = min(src.len(), dst.len());
            // Unsafe is needed because `copy` is unsafe function
            unsafe {
                use std::ptr::copy;
                copy(src.as_ptr(), dst.as_mut_ptr(), max_len);
            }
            max_len
        }

        // Return pending data from a partially read packet
        if !self.pending_data.is_empty() {
            let flushed = unsafe_copy(&self.pending_data[..], buf);

            if flushed == self.pending_data.len() {
                self.pending_data.clear();
                self.advance_incoming_buffer();
            } else {
                self.pending_data = self.pending_data[flushed..].to_vec();
            }

            return flushed;
        }

        if !self.incoming_buffer.is_empty()
            && (self.ack_nr == self.incoming_buffer[0].seq_nr()
                || self.ack_nr + 1 == self.incoming_buffer[0].seq_nr())
        {
            let flushed = unsafe_copy(self.incoming_buffer[0].payload(), buf);

            if flushed == self.incoming_buffer[0].payload().len() {
                self.advance_incoming_buffer();
            } else {
                self.pending_data = self.incoming_buffer[0].payload()[flushed..].to_vec();
            }

            return flushed;
        }

        0
    }

    /// Removes a packet in the incoming buffer and updates the current acknowledgement number.
    fn advance_incoming_buffer(&mut self) -> Option<Packet> {
        if !self.incoming_buffer.is_empty() {
            let packet = self.incoming_buffer.remove(0);
            debug!("Removed packet from incoming buffer: {:?}", packet);
            self.ack_nr = packet.seq_nr();
            self.last_dropped = self.ack_nr;
            Some(packet)
        } else {
            None
        }
    }

    /// Inserts a packet into the stream's buffer.
    ///
    /// The packet is inserted in such a way that the packets in the buffer are sorted according to
    /// their sequence number in ascending order. This allows storing packets that were received out
    /// of order.
    ///
    /// Trying to insert a duplicate of a packet will silently fail.
    /// it's more recent (larger timestamp).
    fn insert_into_buffer(&mut self, packet: Packet) {
        // Immediately push to the end if the packet's sequence number comes after the last
        // packet's.
        if self
            .incoming_buffer
            .last()
            .map_or(false, |p| packet.seq_nr() > p.seq_nr())
        {
            self.incoming_buffer.push(packet);
        } else {
            // Find index following the most recent packet before the one we wish to insert
            let i = self
                .incoming_buffer
                .iter()
                .filter(|p| p.seq_nr() < packet.seq_nr())
                .count();

            if self
                .incoming_buffer
                .get(i)
                .map_or(true, |p| p.seq_nr() != packet.seq_nr())
            {
                self.incoming_buffer.insert(i, packet);
            }
        }
    }

    /// Gracefully closes connection to peer.
    ///
    /// This method allows both peers to receive all packets still in
    /// flight.
    pub async fn close(&mut self) -> anyhow::Result<()> {
        // Nothing to do if the stream's already closed or not connected
        if self.state == StreamState::Closed
            || self.state == StreamState::Uninitialized
            || self.state == StreamState::SynSent
        {
            return Ok(());
        }

        // Flush unsent and unacknowledged packets
        self.flush().await?;

        let mut packet = Packet::new();
        packet.set_connection_id(self.sender_connection_id);
        packet.set_seq_nr(self.seq_nr);
        packet.set_ack_nr(self.ack_nr);
        packet.set_wnd_size(WINDOW_SIZE.saturating_sub(self.cur_window));
        packet.set_timestamp(now_microseconds());
        packet.set_type(PacketType::Fin);

        // Send FIN
        if let Err(msg) = self
            .socket
            .send_talk_req(
                self.connected_to.clone(),
                ProtocolId::Utp,
                Vec::from(packet.as_ref()),
            )
            .await
        {
            let msg = format!("Unable to send FIN packet: {msg}");
            debug!("{msg}");
            return Err(anyhow!(msg));
        }

        debug!("Closing connection, sent {:?}", packet);
        self.state = StreamState::FinSent;

        // Receive JAKE
        let mut buf = [0; BUF_SIZE];
        while self.state != StreamState::Closed {
            self.recv(&mut buf).await?;
        }

        Ok(())
    }

    /// Consumes acknowledgements for every pending packet.
    pub async fn flush(&mut self) -> anyhow::Result<()> {
        let mut buf = [0u8; BUF_SIZE];
        while !self.send_window.is_empty() {
            self.recv(&mut buf).await?;
        }

        Ok(())
    }
}

#[cfg(test)]
mod tests {
    use crate::{
        portalnet::{
            discovery::Discovery,
            types::messages::{PortalnetConfig, ProtocolId},
            Enr,
        },
        socket,
        utils::node_id::generate_random_remote_enr,
        utp::{
            packets::{Packet, PacketType},
            stream::{StreamState, UtpStream, BUF_SIZE},
            time::now_microseconds,
            trin_helpers::UtpStreamId,
        },
    };
<<<<<<< HEAD
=======

>>>>>>> 519237c2
    use discv5::TalkRequest;
    use tokio::sync::mpsc;

    use std::{
        convert::TryFrom,
        net::{IpAddr, SocketAddr},
        str::FromStr,
        sync::Arc,
    };

    fn next_test_port() -> u16 {
        use std::sync::atomic::{AtomicUsize, Ordering};
        static NEXT_OFFSET: AtomicUsize = AtomicUsize::new(0);
        const BASE_PORT: u16 = 9600;
        BASE_PORT + NEXT_OFFSET.fetch_add(1, Ordering::Relaxed) as u16
    }

    async fn server_setup() -> UtpStream {
        let ip_addr =
            socket::find_assigned_ip().expect("Could not find an IP for local connections");
        let port = next_test_port();
        let config = PortalnetConfig {
            listen_port: port,
            external_addr: Some(SocketAddr::new(ip_addr, port)),
            ..Default::default()
        };
        let mut discv5 = Discovery::new(config).unwrap();
        let enr = discv5.local_enr();
        let talk_req_rx = discv5.start().await.unwrap();

        let discv5 = Arc::new(discv5);

        let conn = UtpStream::new(
            Arc::clone(&discv5),
            enr,
            ProtocolId::History,
            UtpStreamId::OfferStream,
            None,
        );
        // TODO: Create `Discv5Socket` struct to encapsulate all socket logic
        spawn_socket_recv(talk_req_rx, conn.clone());

        conn
    }

    async fn client_setup(connected_to: Enr) -> (Enr, UtpStream) {
        let port = next_test_port();
        let matching_ip = connected_to.ip4().unwrap();
        let config = PortalnetConfig {
            listen_port: port,
            external_addr: Some(SocketAddr::new(IpAddr::V4(matching_ip), port)),
            ..Default::default()
        };
        let mut discv5 = Discovery::new(config).unwrap();
        let talk_req_rx = discv5.start().await.unwrap();

        let discv5 = Arc::new(discv5);

        let conn = UtpStream::new(
            Arc::clone(&discv5),
            connected_to,
            ProtocolId::History,
            UtpStreamId::OfferStream,
            None,
        );
<<<<<<< HEAD
=======

>>>>>>> 519237c2
        spawn_socket_recv(talk_req_rx, conn.clone());

        (discv5.local_enr(), conn)
    }

    fn spawn_socket_recv(mut talk_req_rx: mpsc::Receiver<TalkRequest>, conn: UtpStream) {
        tokio::spawn(async move {
            while let Some(request) = talk_req_rx.recv().await {
                let protocol_id =
                    ProtocolId::from_str(&hex::encode_upper(request.protocol())).unwrap();

                match protocol_id {
                    ProtocolId::Utp => {
                        let payload = request.body();
                        let packet = Packet::try_from(payload).unwrap();
                        conn.discv5_tx.send(packet).unwrap();
                    }
                    _ => {
                        panic!(
                            "Received TalkRequest on unknown protocol from={} protocol={} body={}",
                            request.node_id(),
                            hex::encode_upper(request.protocol()),
                            hex::encode(request.body()),
                        );
                    }
                }
            }
        });
    }

    #[test_log::test(tokio::test)]
    async fn test_handle_packet() {
        // Boilerplate test setup
        let initial_connection_id: u16 = rand::random();
        let sender_connection_id = initial_connection_id + 1;
        let (_, client_enr) = generate_random_remote_enr();
        let mut stream = server_setup().await;

        // ---------------------------------
        // Test connection setup - SYN packet

        let mut packet = Packet::new();
        packet.set_wnd_size(BUF_SIZE as u32);
        packet.set_type(PacketType::Syn);
        packet.set_connection_id(initial_connection_id);

        // Do we have a response?
        let response = stream.handle_packet(&packet, client_enr.clone()).await;
        assert!(response.is_ok());
        let response = response.unwrap();
        assert!(response.is_some());

        // Is it of the correct type?
        let response = response.unwrap();
        assert_eq!(response.get_type(), PacketType::State);

        // Same connection id on both ends during connection establishment
        assert_eq!(response.connection_id(), packet.connection_id());

        // Response acknowledges SYN
        assert_eq!(response.ack_nr(), packet.seq_nr());

        // Expect no payloadd
        assert!(response.payload().is_empty());

        // ---------------------------------
        // Test connection usage - transmitting DATA packet

        let old_packet = packet;
        let old_response = response;

        let mut packet = Packet::new();
        packet.set_type(PacketType::Data);
        packet.set_connection_id(sender_connection_id);
        packet.set_seq_nr(old_packet.seq_nr() + 1);
        packet.set_ack_nr(old_response.seq_nr());

        let response = stream.handle_packet(&packet, client_enr.clone()).await;
        assert!(response.is_ok());
        let response = response.unwrap();
        assert!(response.is_some());

        let response = response.unwrap();
        assert_eq!(response.get_type(), PacketType::State);

        // Sender (i.e., who the initiated connection and sent a SYN) has connection id equal to
        // initial connection id + 1
        // Receiver (i.e., who accepted connection) has connection id equal to initial connection id
        assert_eq!(response.connection_id(), initial_connection_id);
        assert_eq!(response.connection_id(), packet.connection_id() - 1);

        // Previous packets should be ack'ed
        assert_eq!(response.ack_nr(), packet.seq_nr());

        // Responses with no payload should not increase the sequence number
        assert!(response.payload().is_empty());
        assert_eq!(response.seq_nr(), old_response.seq_nr());

        // ---------------------------------
        // Test connection teardown - FIN packet

        let old_packet = packet;
        let old_response = response;

        let mut packet = Packet::new();
        packet.set_type(PacketType::Fin);
        packet.set_connection_id(sender_connection_id);
        packet.set_seq_nr(old_packet.seq_nr() + 1);
        packet.set_ack_nr(old_response.seq_nr());

        let response = stream.handle_packet(&packet, client_enr).await;
        assert!(response.is_ok());
        let response = response.unwrap();
        assert!(response.is_some());

        let response = response.unwrap();

        assert_eq!(response.get_type(), PacketType::State);

        // FIN packets have no payload but the sequence number shouldn't increase
        assert_eq!(packet.seq_nr(), old_packet.seq_nr() + 1);

        // Nor should the ACK packet's sequence number
        assert_eq!(response.seq_nr(), old_response.seq_nr());

        // FIN should be acknowledged
        assert_eq!(response.ack_nr(), packet.seq_nr());
    }

    #[test_log::test(tokio::test)]
    async fn test_response_to_keepalive_ack() {
        // Boilerplate test setup
        let initial_connection_id: u16 = rand::random();
        let (_, client_enr) = generate_random_remote_enr();
        let mut stream = server_setup().await;

        // Establish connection
        let mut packet = Packet::new();
        packet.set_wnd_size(BUF_SIZE as u32);
        packet.set_type(PacketType::Syn);
        packet.set_connection_id(initial_connection_id);

        let response = stream.handle_packet(&packet, client_enr.clone()).await;
        assert!(response.is_ok());
        let response = response.unwrap();
        assert!(response.is_some());
        let response = response.unwrap();
        assert_eq!(response.get_type(), PacketType::State);

        let old_packet = packet;
        let old_response = response;

        // Now, send a keepalive packet
        let mut packet = Packet::new();
        packet.set_wnd_size(BUF_SIZE as u32);
        packet.set_type(PacketType::State);
        packet.set_connection_id(initial_connection_id);
        packet.set_seq_nr(old_packet.seq_nr() + 1);
        packet.set_ack_nr(old_response.seq_nr());

        let response = stream.handle_packet(&packet, client_enr.clone()).await;
        assert!(response.is_ok());
        let response = response.unwrap();
        assert!(response.is_none());

        // Send a second keepalive packet, identical to the previous one
        let response = stream.handle_packet(&packet, client_enr.clone()).await;
        assert!(response.is_ok());
        let response = response.unwrap();
        assert!(response.is_none());

        // Mark stream as closed
        stream.state = StreamState::Closed;
    }

    #[test_log::test(tokio::test)]
    async fn test_response_to_wrong_connection_id() {
        // Boilerplate test setup
        let initial_connection_id: u16 = rand::random();
        let (_, client_enr) = generate_random_remote_enr();
        let mut stream = server_setup().await;

        // Establish connection
        let mut packet = Packet::new();
        packet.set_wnd_size(BUF_SIZE as u32);
        packet.set_type(PacketType::Syn);
        packet.set_connection_id(initial_connection_id);

        let response = stream.handle_packet(&packet, client_enr.clone()).await;
        assert!(response.is_ok());
        let response = response.unwrap();
        assert!(response.is_some());
        assert_eq!(response.unwrap().get_type(), PacketType::State);

        // Now, disrupt connection with a packet with an incorrect connection id
        let new_connection_id = initial_connection_id.wrapping_mul(2);

        let mut packet = Packet::new();
        packet.set_wnd_size(BUF_SIZE as u32);
        packet.set_type(PacketType::State);
        packet.set_connection_id(new_connection_id);

        let response = stream.handle_packet(&packet, client_enr).await;
        assert!(response.is_ok());
        let response = response.unwrap();
        assert!(response.is_some());

        let response = response.unwrap();
        assert_eq!(response.get_type(), PacketType::Reset);
        assert_eq!(response.ack_nr(), packet.seq_nr());

        // Mark stream as closed
        stream.state = StreamState::Closed;
    }

    #[test_log::test(tokio::test)]
    async fn test_unordered_packets() {
        // Boilerplate test setup
        let initial_connection_id: u16 = rand::random();
        let (_, client_enr) = generate_random_remote_enr();
        let mut stream = server_setup().await;

        // Establish connection
        let mut packet = Packet::new();
        packet.set_wnd_size(BUF_SIZE as u32);
        packet.set_type(PacketType::Syn);
        packet.set_connection_id(initial_connection_id);

        let response = stream.handle_packet(&packet, client_enr.clone()).await;
        assert!(response.is_ok());
        let response = response.unwrap();
        assert!(response.is_some());
        let response = response.unwrap();
        assert_eq!(response.get_type(), PacketType::State);

        let old_packet = packet;
        let old_response = response;

        let mut window: Vec<Packet> = Vec::new();

        // Now, send a keepalive packet
        let mut packet = Packet::with_payload(&[1, 2, 3]);
        packet.set_wnd_size(BUF_SIZE as u32);
        packet.set_connection_id(initial_connection_id);
        packet.set_seq_nr(old_packet.seq_nr() + 1);
        packet.set_ack_nr(old_response.seq_nr());
        window.push(packet);

        let mut packet = Packet::with_payload(&[4, 5, 6]);
        packet.set_wnd_size(BUF_SIZE as u32);
        packet.set_connection_id(initial_connection_id);
        packet.set_seq_nr(old_packet.seq_nr() + 2);
        packet.set_ack_nr(old_response.seq_nr());
        window.push(packet);

        // Send packets in reverse order
        let response = stream.handle_packet(&window[1], client_enr.clone()).await;
        assert!(response.is_ok());
        let response = response.unwrap();
        assert!(response.is_some());
        let response = response.unwrap();
        assert!(response.ack_nr() != window[1].seq_nr());

        let response = stream.handle_packet(&window[0], client_enr).await;
        assert!(response.is_ok());
        let response = response.unwrap();
        assert!(response.is_some());

        // Mark stream as closed
        stream.state = StreamState::Closed;
    }

    #[test_log::test(tokio::test)]
    async fn test_base_delay_calculation() {
        let minute_in_microseconds = 60 * 10i64.pow(6);
        let samples = vec![
            (0, 10),
            (1, 8),
            (2, 12),
            (3, 7),
            (minute_in_microseconds + 1, 11),
            (minute_in_microseconds + 2, 19),
            (minute_in_microseconds + 3, 9),
        ];
        let mut stream = server_setup().await;

        for (timestamp, delay) in samples {
            stream.update_base_delay(delay.into(), ((timestamp + delay) as u32).into());
        }

        let expected = vec![7i64, 9i64]
            .into_iter()
            .map(Into::into)
            .collect::<Vec<_>>();
        let actual = stream.base_delays.iter().cloned().collect::<Vec<_>>();
        assert_eq!(expected, actual);
        assert_eq!(
            stream.min_base_delay(),
            expected.iter().min().cloned().unwrap_or_default()
        );
    }

    #[test_log::test(tokio::test)]
    async fn test_response_to_triple_ack() {
        let mut buf = [0; BUF_SIZE];
        let mut server = server_setup().await;

        // Fits in a packet
        const LEN: usize = 50;
        let data = (0..LEN).map(|idx| idx as u8).collect::<Vec<u8>>();
        let data_clone = data.clone();
        assert_eq!(LEN, data.len());

        let (enr, mut client) = client_setup(server.connected_to.clone()).await;

        client.make_connection(12).await;

        // Expect SYN packet
        server.connected_to = enr;
        server.recv(&mut buf).await.unwrap();

        // Expect STATE packet
        client.recv(&mut buf).await.unwrap();

        // Send DATA packet
        client.send_to(&data_clone[..]).await.unwrap();

        // Receive data
        let data_packet = server.raw_receive().await.unwrap();

        assert_eq!(data_packet.get_type(), PacketType::Data);
        assert_eq!(&data_packet.payload(), &data.as_slice());
        assert_eq!(data_packet.payload().len(), data.len());

        // Send triple ACK
        let mut packet = Packet::new();
        packet.set_wnd_size(BUF_SIZE as u32);
        packet.set_type(PacketType::State);
        packet.set_seq_nr(server.seq_nr);
        packet.set_ack_nr(data_packet.seq_nr() - 1);
        packet.set_connection_id(server.sender_connection_id);

        for _ in 0..3 {
            server
                .socket
                .send_talk_req(
                    server.connected_to.clone(),
                    ProtocolId::Utp,
                    packet.as_ref().to_vec(),
                )
                .await
                .unwrap();
        }

        client.recv_from(&mut buf).await.unwrap();

        // Receive data again and check that it's the same we reported as missing
        let client_addr = server.connected_to.clone();
        match server.raw_receive().await {
            Some(packet) => {
                assert_eq!(packet.get_type(), PacketType::Data);
                assert_eq!(packet.seq_nr(), data_packet.seq_nr());
                assert_eq!(packet.payload(), data_packet.payload());
                let response = server.handle_packet(&packet, client_addr.clone()).await;
                assert!(response.is_ok());
                let response = response.unwrap();
                assert!(response.is_some());
                let response = response.unwrap();
                server
                    .socket
                    .send_talk_req(client_addr, ProtocolId::Utp, response.as_ref().to_vec())
                    .await
                    .unwrap();
            }
            None => panic!("Unable to receive packet"),
        }

        client.recv(&mut buf).await.unwrap();

        // Gracefully closes connection
        let handle = tokio::spawn(async move { client.close().await });

        // Received FIN Packet
        server.recv(&mut buf).await.unwrap();
        handle.await.unwrap().unwrap();
    }

    #[test_log::test(tokio::test)]
    async fn test_sorted_buffer_insertion() {
        let mut stream = server_setup().await;

        let mut packet = Packet::new();
        packet.set_seq_nr(1);

        assert!(stream.incoming_buffer.is_empty());

        stream.insert_into_buffer(packet.clone());
        assert_eq!(stream.incoming_buffer.len(), 1);

        packet.set_seq_nr(2);
        packet.set_timestamp(128.into());

        stream.insert_into_buffer(packet.clone());
        assert_eq!(stream.incoming_buffer.len(), 2);
        assert_eq!(stream.incoming_buffer[1].seq_nr(), 2);
        assert_eq!(stream.incoming_buffer[1].timestamp(), 128.into());

        packet.set_seq_nr(3);
        packet.set_timestamp(256.into());

        stream.insert_into_buffer(packet.clone());
        assert_eq!(stream.incoming_buffer.len(), 3);
        assert_eq!(stream.incoming_buffer[2].seq_nr(), 3);
        assert_eq!(stream.incoming_buffer[2].timestamp(), 256.into());

        // Replacing a packet with a more recent version doesn't work
        packet.set_seq_nr(2);
        packet.set_timestamp(456.into());

        stream.insert_into_buffer(packet.clone());
        assert_eq!(stream.incoming_buffer.len(), 3);
        assert_eq!(stream.incoming_buffer[1].seq_nr(), 2);
        assert_eq!(stream.incoming_buffer[1].timestamp(), 128.into());
    }

    #[test_log::test(tokio::test)]
    async fn test_duplicate_packet_handling() {
        let mut buf = [0; BUF_SIZE];
        let mut server = server_setup().await;
        let (enr, mut client) = client_setup(server.connected_to.clone()).await;

        assert_eq!(server.state, StreamState::Uninitialized);
        assert_eq!(client.state, StreamState::Uninitialized);

        // Check proper difference in client's send connection id and receive connection id
        assert_eq!(
            client.sender_connection_id,
            client.receiver_connection_id + 1
        );
        server.connected_to = enr;

        client.make_connection(12).await;

        server.recv_from(&mut buf).await.unwrap();
        client.recv_from(&mut buf).await.unwrap();

        // Expect SYN packet
        assert_eq!(client.state, StreamState::Connected);

        // After establishing a new connection, the server's ids are a mirror of the client's.
        assert_eq!(
            server.receiver_connection_id,
            server.sender_connection_id + 1
        );
        assert_eq!(server.state, StreamState::Connected);

        let mut packet = Packet::with_payload(&[1, 2, 3]);
        packet.set_wnd_size(BUF_SIZE as u32);
        packet.set_connection_id(client.sender_connection_id);
        packet.set_seq_nr(client.seq_nr);
        packet.set_ack_nr(client.ack_nr);

        // Send two copies of the packet, with different timestamps
        for _ in 0..2 {
            packet.set_timestamp(now_microseconds());
            client
                .socket
                .send_talk_req(
                    client.connected_to.clone(),
                    ProtocolId::Utp,
                    packet.as_ref().to_vec(),
                )
                .await
                .unwrap();
        }

        let expected: Vec<u8> = vec![1, 2, 3];
        let mut received: Vec<u8> = vec![];

        loop {
            match server.recv_from(&mut buf).await {
                Ok((0, _src)) => break,
                Ok((len, _src)) => received.extend(buf[..len].to_vec()),
                Err(e) => panic!("{:?}", e),
            }
        }

        assert_eq!(received.len(), expected.len());
        assert_eq!(received, expected);
    }
}<|MERGE_RESOLUTION|>--- conflicted
+++ resolved
@@ -1501,10 +1501,7 @@
             trin_helpers::UtpStreamId,
         },
     };
-<<<<<<< HEAD
-=======
-
->>>>>>> 519237c2
+
     use discv5::TalkRequest;
     use tokio::sync::mpsc;
 
@@ -1570,10 +1567,7 @@
             UtpStreamId::OfferStream,
             None,
         );
-<<<<<<< HEAD
-=======
-
->>>>>>> 519237c2
+
         spawn_socket_recv(talk_req_rx, conn.clone());
 
         (discv5.local_enr(), conn)
