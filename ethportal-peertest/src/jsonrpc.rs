#[cfg(unix)]
use std::os::unix;
use std::{io::prelude::*, panic, time::Duration};

use anyhow::anyhow;
use hyper::{self, Body, Client, Method, Request};
use log::info;
use serde_json::{self, json, Value};

use crate::{cli::PeertestConfig, Peertest};
use trin_core::{
    jsonrpc::types::{NodesParams, Params},
    portalnet::types::{
        content_key::{AccountTrieNode, StateContentKey},
        messages::SszEnr,
    },
    utils::bytes::hex_encode,
};
<<<<<<< HEAD
use trin_core::portalnet::types::{messages::SszEnr, metric::Distance};
=======
>>>>>>> cbda38d4

/// Default data radius value
const DATA_RADIUS: Distance = Distance::MAX;
/// Default enr seq value
const ENR_SEQ: &str = "1";
/// Default history header content key presuming chain ID 3
pub const HISTORY_CONTENT_KEY: &str =
    "0x000300720704f3aa11c53cf344ea069db95cecb81ad7453c8f276b2a1062979611f09c";
/// Default history header content value
pub const HISTORY_CONTENT_VALUE: &str =
    "0xf90222a02c58e3212c085178dbb1277e2f3c24b3f451267a75a234945c15\
81af639f4a7aa058a694212e0416353a4d3865ccf475496b55af3a3d3b002057000741af9731919400192fb10df37c9fb26\
829eb2cc623cd1bf599e8a067a9fb631f4579f9015ef3c6f1f3830dfa2dc08afe156f750e90022134b9ebf6a018a2978fc6\
2cd1a23e90de920af68c0c3af3330327927cda4c005faccefb5ce7a0168a3827607627e781941dc777737fc4b6beb69a8b1\
39240b881992b35b854eab90100002000004000000010004000800800000000000100040100010000080000000020001100\
00000000000090020001110402008000080208040010000000a800000000000000000021082200090020502000000000016\
002002000040080004000000000004208000000040000400808402000100000100400400000100000000000000100000011\
000004000001020084404004810100000800200040481008200280000010802000020040800800010000000000000000202\
0000b00010080600902000200000050000400000000000000400000002002101000000a0000200000342000080040000002\
0100002000000000000000c00040000001000000100187327bd7ad3116ce83e147ed8401c9c36483140db184627d9afa9a4\
57468657265756d50504c4e532f326d696e6572735f55534133a0f1a32e24eb62f01ec3f2b3b5893f7be9062fbf5482bc0d\
490a54352240350e26882087fbb243327696851aae1651b6";
/// Default node hash for generating State content key
const NODE_HASH: [u8; 32] = [
    0xb8, 0xbe, 0x79, 0x03, 0xae, 0xe7, 0x3b, 0x8f, 0x6a, 0x59, 0xcd, 0x44, 0xa1, 0xf5, 0x2c, 0x62,
    0x14, 0x8e, 0x1f, 0x37, 0x6c, 0x0d, 0xfa, 0x1f, 0x5f, 0x77, 0x3a, 0x98, 0x66, 0x6e, 0xfc, 0x2b,
];
/// Default state root for generating State content key
const STATE_ROOT: [u8; 32] = [
    0xd1, 0xc3, 0x90, 0x62, 0x4d, 0x3b, 0xd4, 0xe4, 0x09, 0xa6, 0x1a, 0x85, 0x8e, 0x5d, 0xcc, 0x55,
    0x17, 0x72, 0x9a, 0x91, 0x70, 0xd0, 0x14, 0xa6, 0xc9, 0x65, 0x30, 0xd6, 0x4d, 0xd8, 0x62, 0x1d,
];

#[derive(Clone)]
pub struct JsonRpcRequest {
    pub method: String,
    pub id: u8,
    pub params: Params,
}

impl JsonRpcRequest {
    pub fn to_jsonrpc(&self) -> String {
        match self.params {
            Params::None => format!(
                r#"
                {{
                    "jsonrpc":"2.0",
                    "id": {},
                    "method": "{}"
                }}"#,
                self.id, self.method
            ),
            _ => format!(
                r#"
                {{
                    "jsonrpc":"2.0",
                    "id": {},
                    "method": "{}",
                    "params":{}
                }}"#,
                self.id,
                self.method,
                serde_json::to_string(&self.params).unwrap()
            ),
        }
    }
}

struct Test<VF>
where
    VF: Fn(&Value, &Peertest),
{
    request: JsonRpcRequest,
    validation_function: VF,
}

impl<VF> Test<VF>
where
    VF: Fn(&Value, &Peertest),
{
    fn new(request: JsonRpcRequest, validation_function: VF) -> Test<impl Fn(&Value, &Peertest)> {
        Self {
            request,
            validation_function,
        }
    }

    fn validate(&self, result: &Value, peertest: &Peertest) {
        (self.validation_function)(result, peertest)
    }
}

fn all_tests(peertest: &Peertest) -> Vec<Test<impl Fn(&Value, &Peertest)>> {
    vec![
        Test::new(
            JsonRpcRequest {
                method: "web3_clientVersion".to_string(),
                id: 0,
                params: Params::None,
            },
            validate_web3_client_version as fn(&Value, &Peertest),
        ),
        Test::new(
            JsonRpcRequest {
                method: "discv5_nodeInfo".to_string(),
                id: 1,
                params: Params::None,
            },
            validate_discv5_node_info,
        ),
        Test::new(
            JsonRpcRequest {
                method: "discv5_routingTableInfo".to_string(),
                id: 2,
                params: Params::None,
            },
            validate_discv5_routing_table_info,
        ),
        Test::new(
            JsonRpcRequest {
                method: "portal_historyRadius".to_string(),
                id: 3,
                params: Params::None,
            },
            validate_portal_history_radius,
        ),
        Test::new(
            JsonRpcRequest {
                method: "portal_stateRadius".to_string(),
                id: 4,
                params: Params::None,
            },
            validate_portal_state_radius,
        ),
        Test::new(
            JsonRpcRequest {
                method: "portal_statePing".to_string(),
                id: 5,
                params: Params::Array(vec![
                    Value::String(peertest.bootnode.enr.to_base64()),
                    Value::String(DATA_RADIUS.to_string()),
                ]),
            },
            validate_portal_state_ping,
        ),
        Test::new(
            JsonRpcRequest {
                method: "portal_historyPing".to_string(),
                id: 6,
                params: Params::Array(vec![
                    Value::String(peertest.bootnode.enr.to_base64()),
                    Value::String(DATA_RADIUS.to_string()),
                ]),
            },
            validate_portal_history_ping,
        ),
        // Test FindNodes with 256 distance -> Routing Table enrs
        Test::new(
            JsonRpcRequest {
                method: "portal_historyFindNodes".to_string(),
                id: 7,
                params: Params::Array(vec![
                    Value::String(peertest.bootnode.enr.to_base64()),
                    Value::Array(vec![json!(256u16)]),
                ]),
            },
            validate_portal_find_nodes,
        ),
        // Test FindNodes with 0 distance -> Peer enr
        Test::new(
            JsonRpcRequest {
                method: "portal_historyFindNodes".to_string(),
                id: 8,
                params: Params::Array(vec![
                    Value::String(peertest.bootnode.enr.to_base64()),
                    Value::Array(vec![json!(0u16)]),
                ]),
            },
            validate_portal_find_nodes_zero_distance,
        ),
        // Test FindNodes with 256 distance -> Routing Table enrs
        Test::new(
            JsonRpcRequest {
                method: "portal_stateFindNodes".to_string(),
                id: 9,
                params: Params::Array(vec![
                    Value::String(peertest.bootnode.enr.to_base64()),
                    Value::Array(vec![json!(256u16)]),
                ]),
            },
            validate_portal_find_nodes,
        ),
        // Test FindNodes with 0 distance -> Peer enr
        Test::new(
            JsonRpcRequest {
                method: "portal_stateFindNodes".to_string(),
                id: 10,
                params: Params::Array(vec![
                    Value::String(peertest.bootnode.enr.to_base64()),
                    Value::Array(vec![json!(0u16)]),
                ]),
            },
            validate_portal_find_nodes_zero_distance,
        ),
        Test::new(
            JsonRpcRequest {
                method: "portal_historyStore".to_string(),
                id: 11,
                params: Params::Array(vec![
                    Value::String(HISTORY_CONTENT_KEY.to_string()),
                    Value::String(HISTORY_CONTENT_VALUE.to_string()),
                ]),
            },
            validate_portal_store,
        ),
        Test::new(
            JsonRpcRequest {
                method: "portal_stateStore".to_string(),
                id: 12,
                params: Params::Array(vec![
                    Value::String(hex_encode(Into::<Vec<u8>>::into(
                        StateContentKey::AccountTrieNode(AccountTrieNode {
                            node_hash: NODE_HASH,
                            state_root: STATE_ROOT,
                            path: vec![1, 2, 0, 1].into(),
                        }),
                    ))),
                    // todo: replace with valid content
                    Value::String("0x02".to_string()),
                ]),
            },
            validate_portal_store,
        ),
        // Test store endpoint with invalid content key
        Test::new(
            JsonRpcRequest {
                method: "portal_historyStore".to_string(),
                id: 11,
                params: Params::Array(vec![
                    Value::String("0x1234".to_string()),
                    Value::String(HISTORY_CONTENT_VALUE.to_string()),
                ]),
            },
            validate_portal_store_with_invalid_content_key,
        ),
        // Test store endpoint with invalid content key
        Test::new(
            JsonRpcRequest {
                method: "portal_stateStore".to_string(),
                id: 12,
                params: Params::Array(vec![
                    Value::String("0x1234".to_string()),
                    Value::String("0x02".to_string()),
                ]),
            },
            validate_portal_store_with_invalid_content_key,
        ),
        Test::new(
            JsonRpcRequest {
                method: "portal_historyRoutingTableInfo".to_string(),
                id: 13,
                params: Params::None,
            },
            validate_portal_routing_table_info,
        ),
        Test::new(
            JsonRpcRequest {
                method: "portal_stateRoutingTableInfo".to_string(),
                id: 14,
                params: Params::None,
            },
            validate_portal_routing_table_info,
        ),
    ]
}

fn validate_web3_client_version(val: &Value, _peertest: &Peertest) {
    assert_eq!(val.as_str().unwrap(), "trin v0.1.0");
}

fn validate_discv5_node_info(val: &Value, _peertest: &Peertest) {
    let enr = val.get("enr").unwrap();
    assert!(enr.is_string());
    assert!(enr.as_str().unwrap().contains("enr:"));
    assert!(val.get("nodeId").unwrap().is_string());
}

fn validate_discv5_routing_table_info(val: &Value, _peertest: &Peertest) {
    let local_key = val.get("localKey").unwrap();
    assert!(local_key.is_string());
    assert!(local_key.as_str().unwrap().contains("0x"));
    assert!(val.get("buckets").unwrap().is_array());
}

fn validate_portal_history_radius(result: &Value, _peertest: &Peertest) {
    assert_eq!(result.as_str().unwrap(), DATA_RADIUS.to_string());
}

fn validate_portal_state_radius(result: &Value, _peertest: &Peertest) {
    assert_eq!(result.as_str().unwrap(), DATA_RADIUS.to_string());
}

fn validate_portal_history_ping(result: &Value, _peertest: &Peertest) {
    assert_eq!(
        result.get("dataRadius").unwrap().as_str().unwrap(),
        DATA_RADIUS.to_string()
    );
    assert_eq!(
        result.get("enrSeq").unwrap().as_str().unwrap(),
        ENR_SEQ.to_string()
    );
}

fn validate_portal_state_ping(result: &Value, _peertest: &Peertest) {
    assert_eq!(
        result.get("dataRadius").unwrap().as_str().unwrap(),
        DATA_RADIUS.to_string()
    );
    assert_eq!(
        result.get("enrSeq").unwrap().as_str().unwrap(),
        ENR_SEQ.to_string()
    );
}

fn validate_portal_find_nodes(result: &Value, peertest: &Peertest) {
    let nodes = NodesParams::try_from(result).unwrap();
    assert_eq!(nodes.total, 1u8);
    assert!(nodes.enrs.contains(&peertest.nodes[0].enr));
}

fn validate_portal_find_nodes_zero_distance(result: &Value, peertest: &Peertest) {
    let nodes = NodesParams::try_from(result).unwrap();
    assert_eq!(nodes.total, 1u8);
    assert!(nodes.enrs.contains(&peertest.bootnode.enr));
}

fn validate_portal_store(result: &Value, _peertest: &Peertest) {
    assert_eq!(result.as_str().unwrap(), "true");
}

fn validate_portal_store_with_invalid_content_key(result: &Value, _peertest: &Peertest) {
    assert!(result
        .as_str()
        .unwrap()
        .contains("Unable to decode content_key"));
}

fn validate_portal_routing_table_info(result: &Value, _peertest: &Peertest) {
    assert!(result.get("buckets").unwrap().is_object());
    assert!(result.get("numBuckets").unwrap().is_u64());
    assert!(result.get("numNodes").unwrap().is_u64());
    assert!(result.get("numConnected").unwrap().is_u64());
}

pub fn validate_portal_offer(result: &Value, _peertest: &Peertest) {
    // Expect u64 connection id
    let connection_id = result.get("connection_id").unwrap().as_str().unwrap();
    assert!(connection_id.parse::<u64>().is_ok());
    // Should accept the requested content
    assert_eq!(result.get("content_keys").unwrap().as_str(), Some("0x03"))
}

#[cfg(unix)]
fn get_ipc_stream(ipc_path: &str) -> unix::net::UnixStream {
    unix::net::UnixStream::connect(ipc_path).unwrap()
}

#[cfg(windows)]
fn get_ipc_stream(ipc_path: &str) -> uds_windows::UnixStream {
    uds_windows::UnixStream::connect(ipc_path).unwrap()
}

pub fn make_ipc_request(ipc_path: &str, request: &JsonRpcRequest) -> anyhow::Result<Value> {
    let mut stream = get_ipc_stream(ipc_path);
    stream
        .set_read_timeout(Some(Duration::from_millis(500)))
        .expect("Couldn't set read timeout");

    let json_request: Value = serde_json::from_str(&request.to_jsonrpc()).unwrap();
    let data = serde_json::to_vec(&json_request).unwrap();
    stream.write_all(&data).unwrap();
    stream.flush().unwrap();
    let deser = serde_json::Deserializer::from_reader(stream);
    let next_obj = deser.into_iter::<Value>().next();
    let response_obj = next_obj.ok_or_else(|| anyhow!("Empty JsonRpc response"))?;
    get_response_result(response_obj)
}

pub async fn make_http_request(
    http_address: &str,
    request: &JsonRpcRequest,
) -> Result<Value, serde_json::Error> {
    let client = Client::new();
    let req = Request::builder()
        .method(Method::POST)
        .uri(format!("http://{}", http_address))
        .header("content-type", "application/json")
        .body(Body::from(request.to_jsonrpc()))
        .unwrap();
    let resp = client.request(req).await.unwrap();
    let body = hyper::body::to_bytes(resp.into_body()).await.unwrap();
    serde_json::from_slice(&body)
}

pub fn get_enode(ipc_path: &str) -> anyhow::Result<SszEnr> {
    let info_request = JsonRpcRequest {
        method: "discv5_nodeInfo".to_string(),
        id: 1,
        params: Params::None,
    };
    let result = make_ipc_request(ipc_path, &info_request).map_err(|jsonerr| {
        anyhow!(
            "Error while trying to get enode for client at ipc_path {ipc_path:?} endpoint: {jsonerr:?}"
        )
    })?;
    match result.get("enr") {
        Some(val) => match SszEnr::try_from(val) {
            Ok(enr) => Ok(enr),
            Err(msg) => Err(anyhow!("Reported ENR value is an invalid enr: {msg:?}")),
        },
        None => Err(anyhow!("'enr' field not found in nodeInfo response")),
    }
}

#[allow(clippy::never_loop)]
pub async fn test_jsonrpc_endpoints_over_ipc(peertest_config: PeertestConfig, peertest: &Peertest) {
    info!("Testing IPC path: {}", peertest_config.target_ipc_path);
    for test in all_tests(peertest) {
        info!("Testing IPC method: {:?}", test.request.method);
        let response = make_ipc_request(&peertest_config.target_ipc_path, &test.request);
        match response {
            Ok(val) => test.validate(&val, peertest),
            Err(msg) => panic!(
                "Jsonrpc error for {:?} endpoint ('os error 11' means timeout): {:?}",
                test.request.method, msg
            ),
        }
    }
}

fn get_response_result(response: Result<Value, serde_json::Error>) -> anyhow::Result<Value> {
    let response =
        response.map_err(|err| anyhow!("Deserialize failed on JsonRpc response: {err:?}"))?;
    match response.get("result") {
        Some(result) => Ok(result.clone()),
        None => match response.get("error") {
            Some(error) => Err(anyhow!("JsonRpc response contains an error: {error:?}")),
            None => Err(anyhow!("Invalid object in JsonRpc response")),
        },
    }
}

pub async fn test_jsonrpc_endpoints_over_http(
    peertest_config: PeertestConfig,
    peertest: &Peertest,
) {
    for test in all_tests(peertest) {
        info!("Testing over HTTP: {:?}", test.request.method);
        let response = make_http_request(&peertest_config.target_http_address, &test.request).await;
        match get_response_result(response) {
            Ok(result) => test.validate(&result, peertest),
            Err(msg) => panic!(
                "Jsonrpc error for {:?} endpoint: {:?}",
                test.request.method, msg
            ),
        }
    }
}<|MERGE_RESOLUTION|>--- conflicted
+++ resolved
@@ -13,13 +13,10 @@
     portalnet::types::{
         content_key::{AccountTrieNode, StateContentKey},
         messages::SszEnr,
+        metric::Distance,
     },
     utils::bytes::hex_encode,
 };
-<<<<<<< HEAD
-use trin_core::portalnet::types::{messages::SszEnr, metric::Distance};
-=======
->>>>>>> cbda38d4
 
 /// Default data radius value
 const DATA_RADIUS: Distance = Distance::MAX;
