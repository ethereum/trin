--- conflicted
+++ resolved
@@ -24,19 +24,10 @@
     let (_, content_value) = fixture_header_with_proof();
     for content_key in content_keys.clone().into_iter() {
         // Store content to offer in the testnode db
-<<<<<<< HEAD
-        let dummy_content_value: HistoryContentValue =
-            serde_json::from_value(json!(HISTORY_CONTENT_VALUE)).expect("conversion failed");
-        let store_result = ipc_client
-            .store(
-                serde_json::from_str(&content_key).expect("conversion failed"),
-                dummy_content_value,
-=======
         let store_result = ipc_client
             .store(
                 serde_json::from_str(&content_key).unwrap(),
                 content_value.clone(),
->>>>>>> 7ab829a7
             )
             .await
             .expect("operation failed");
