use crate::{
    constants::{fixture_block_body, fixture_header_with_proof, fixture_receipts},
    Peertest,
};
use ethereum_types::H256;
use ethportal_api::types::content_key::history::BlockHeaderKey;
use ethportal_api::types::enr::Enr;
use ethportal_api::types::portal::ContentInfo;
use ethportal_api::{
    jsonrpsee::async_client::Client, HistoryContentKey, HistoryNetworkApiClient,
    PossibleHistoryContentValue,
};
use std::str::FromStr;
use tracing::info;

pub async fn test_validate_pre_merge_header_with_proof(peertest: &Peertest, target: &Client) {
    info!("Test validating a pre-merge header-with-proof");

    // store header_with_proof
<<<<<<< HEAD
    let header_with_proof_content_key: HistoryContentKey =
        serde_json::from_value(json!(HEADER_WITH_PROOF_CONTENT_KEY)).expect("conversion failed");
    let header_with_proof_content_value: HistoryContentValue =
        serde_json::from_value(json!(HEADER_WITH_PROOF_CONTENT_VALUE)).expect("conversion failed");
=======
    let (content_key, content_value) = fixture_header_with_proof();
>>>>>>> 7ab829a7

    let store_result = peertest
        .bootnode
        .ipc_client
        .store(content_key.clone(), content_value.clone())
        .await
        .expect("operation failed");

    assert!(store_result);

    // calling find_content since it only returns the found data if validation was successful
    let result = target
        .find_content(
<<<<<<< HEAD
            Enr::from_str(&peertest.bootnode.enr.to_base64()).expect("conversion failed"),
            header_with_proof_content_key.clone(),
=======
            Enr::from_str(&peertest.bootnode.enr.to_base64()).unwrap(),
            content_key.clone(),
>>>>>>> 7ab829a7
        )
        .await
        .expect("operation failed");

    match result {
        ContentInfo::Content {
            content,
            utp_transfer,
        } => {
            assert_eq!(
                content,
                PossibleHistoryContentValue::ContentPresent(content_value)
            );
            assert!(!utp_transfer);
        }
        _ => panic!("Content values should match"),
    }
}

<<<<<<< HEAD
pub async fn test_validate_pre_merge_block_body(peertest: &Peertest, target: &Client) {
    info!("Test validating a pre-merge block body");
    // store header_with_proof to validate block body
    let header_with_proof_content_key: HistoryContentKey =
        serde_json::from_value(json!(HEADER_WITH_PROOF_CONTENT_KEY)).expect("conversion failed");
    let header_with_proof_content_value: HistoryContentValue =
        serde_json::from_value(json!(HEADER_WITH_PROOF_CONTENT_VALUE)).expect("conversion failed");

    let store_result = target
        .store(
            header_with_proof_content_key.clone(),
            header_with_proof_content_value.clone(),
        )
        .await
        .expect("operation failed");
=======
pub async fn test_invalidate_header_by_hash(peertest: &Peertest, target: &Client) {
    info!("Test invalidating a pre-merge header-with-proof by header hash");

    // store header_with_proof - doesn't perform validation
    let (_, content_value) = fixture_header_with_proof();
    let invalid_content_key = HistoryContentKey::BlockHeaderWithProof(BlockHeaderKey {
        block_hash: H256::random().into(),
    });

    let store_result = peertest
        .bootnode
        .ipc_client
        .store(invalid_content_key.clone(), content_value.clone())
        .await
        .unwrap();
    assert!(store_result);

    // calling find_content since it only returns the found data if validation was successful
    if let Err(msg) = target
        .find_content(
            Enr::from_str(&peertest.bootnode.enr.to_base64()).unwrap(),
            invalid_content_key.clone(),
        )
        .await
    {
        assert!(msg.to_string().contains("Invalid header hash"));
    } else {
        panic!("Content should be invalid");
    }
}
>>>>>>> 7ab829a7

pub async fn test_validate_pre_merge_block_body(peertest: &Peertest, target: &Client) {
    info!("Test validating a pre-merge block body");
    // store header_with_proof to validate block body
    let (content_key, content_value) = fixture_header_with_proof();
    let store_result = target.store(content_key, content_value).await.unwrap();
    assert!(store_result);

    // store block body
<<<<<<< HEAD
    let block_body_content_key: HistoryContentKey =
        serde_json::from_value(json!(BLOCK_BODY_CONTENT_KEY)).expect("conversion failed");
    let block_body_content_value: HistoryContentValue =
        serde_json::from_value(json!(BLOCK_BODY_CONTENT_VALUE)).expect("conversion failed");
=======
    let (content_key, content_value) = fixture_block_body();
>>>>>>> 7ab829a7

    let store_result = peertest
        .bootnode
        .ipc_client
        .store(content_key.clone(), content_value.clone())
        .await
        .expect("operation failed");

    assert!(store_result);

    // calling find_content since it only returns the found data if validation was successful
    let result = target
        .find_content(
<<<<<<< HEAD
            Enr::from_str(&peertest.bootnode.enr.to_base64()).expect("conversin failed"),
            block_body_content_key.clone(),
=======
            Enr::from_str(&peertest.bootnode.enr.to_base64()).unwrap(),
            content_key.clone(),
>>>>>>> 7ab829a7
        )
        .await
        .expect("operation failed");

    match result {
        ContentInfo::Content {
            content,
            utp_transfer,
        } => {
            assert_eq!(
                content,
                PossibleHistoryContentValue::ContentPresent(content_value)
            );
            assert!(utp_transfer);
        }
        _ => panic!("Content values should match"),
    }
}

pub async fn test_validate_pre_merge_receipts(peertest: &Peertest, target: &Client) {
    info!("Test validating pre-merge receipts");
    // store header_with_proof to validate block body
    let (content_key, content_value) = fixture_header_with_proof();
    let store_result = target.store(content_key, content_value).await.unwrap();
    assert!(store_result);

    // store receipts
<<<<<<< HEAD
    let receipts_content_key: HistoryContentKey =
        serde_json::from_value(json!(RECEIPTS_CONTENT_KEY)).expect("operatioin failed");
    let receipts_content_value: HistoryContentValue =
        serde_json::from_value(json!(RECEIPTS_CONTENT_VALUE)).expect("operatioin failed");
=======
    let (content_key, content_value) = fixture_receipts();
>>>>>>> 7ab829a7

    let store_result = peertest
        .bootnode
        .ipc_client
        .store(content_key.clone(), content_value.clone())
        .await
        .expect("operation failed");

    assert!(store_result);

    // calling find_content since it only returns the found data if validation was successful
    let result = target
        .find_content(
<<<<<<< HEAD
            Enr::from_str(&peertest.bootnode.enr.to_base64()).expect("conversion failed"),
            receipts_content_key.clone(),
=======
            Enr::from_str(&peertest.bootnode.enr.to_base64()).unwrap(),
            content_key.clone(),
>>>>>>> 7ab829a7
        )
        .await
        .expect("operation failed");

    match result {
        ContentInfo::Content {
            content,
            utp_transfer,
        } => {
            assert_eq!(
                content,
                PossibleHistoryContentValue::ContentPresent(content_value)
            );
            assert!(utp_transfer);
        }
        _ => panic!("Content values should match"),
    }
}<|MERGE_RESOLUTION|>--- conflicted
+++ resolved
@@ -17,14 +17,7 @@
     info!("Test validating a pre-merge header-with-proof");
 
     // store header_with_proof
-<<<<<<< HEAD
-    let header_with_proof_content_key: HistoryContentKey =
-        serde_json::from_value(json!(HEADER_WITH_PROOF_CONTENT_KEY)).expect("conversion failed");
-    let header_with_proof_content_value: HistoryContentValue =
-        serde_json::from_value(json!(HEADER_WITH_PROOF_CONTENT_VALUE)).expect("conversion failed");
-=======
     let (content_key, content_value) = fixture_header_with_proof();
->>>>>>> 7ab829a7
 
     let store_result = peertest
         .bootnode
@@ -38,13 +31,8 @@
     // calling find_content since it only returns the found data if validation was successful
     let result = target
         .find_content(
-<<<<<<< HEAD
-            Enr::from_str(&peertest.bootnode.enr.to_base64()).expect("conversion failed"),
-            header_with_proof_content_key.clone(),
-=======
             Enr::from_str(&peertest.bootnode.enr.to_base64()).unwrap(),
             content_key.clone(),
->>>>>>> 7ab829a7
         )
         .await
         .expect("operation failed");
@@ -64,23 +52,7 @@
     }
 }
 
-<<<<<<< HEAD
-pub async fn test_validate_pre_merge_block_body(peertest: &Peertest, target: &Client) {
-    info!("Test validating a pre-merge block body");
-    // store header_with_proof to validate block body
-    let header_with_proof_content_key: HistoryContentKey =
-        serde_json::from_value(json!(HEADER_WITH_PROOF_CONTENT_KEY)).expect("conversion failed");
-    let header_with_proof_content_value: HistoryContentValue =
-        serde_json::from_value(json!(HEADER_WITH_PROOF_CONTENT_VALUE)).expect("conversion failed");
 
-    let store_result = target
-        .store(
-            header_with_proof_content_key.clone(),
-            header_with_proof_content_value.clone(),
-        )
-        .await
-        .expect("operation failed");
-=======
 pub async fn test_invalidate_header_by_hash(peertest: &Peertest, target: &Client) {
     info!("Test invalidating a pre-merge header-with-proof by header hash");
 
@@ -111,7 +83,6 @@
         panic!("Content should be invalid");
     }
 }
->>>>>>> 7ab829a7
 
 pub async fn test_validate_pre_merge_block_body(peertest: &Peertest, target: &Client) {
     info!("Test validating a pre-merge block body");
@@ -121,14 +92,7 @@
     assert!(store_result);
 
     // store block body
-<<<<<<< HEAD
-    let block_body_content_key: HistoryContentKey =
-        serde_json::from_value(json!(BLOCK_BODY_CONTENT_KEY)).expect("conversion failed");
-    let block_body_content_value: HistoryContentValue =
-        serde_json::from_value(json!(BLOCK_BODY_CONTENT_VALUE)).expect("conversion failed");
-=======
     let (content_key, content_value) = fixture_block_body();
->>>>>>> 7ab829a7
 
     let store_result = peertest
         .bootnode
@@ -142,13 +106,8 @@
     // calling find_content since it only returns the found data if validation was successful
     let result = target
         .find_content(
-<<<<<<< HEAD
-            Enr::from_str(&peertest.bootnode.enr.to_base64()).expect("conversin failed"),
-            block_body_content_key.clone(),
-=======
             Enr::from_str(&peertest.bootnode.enr.to_base64()).unwrap(),
             content_key.clone(),
->>>>>>> 7ab829a7
         )
         .await
         .expect("operation failed");
@@ -176,14 +135,7 @@
     assert!(store_result);
 
     // store receipts
-<<<<<<< HEAD
-    let receipts_content_key: HistoryContentKey =
-        serde_json::from_value(json!(RECEIPTS_CONTENT_KEY)).expect("operatioin failed");
-    let receipts_content_value: HistoryContentValue =
-        serde_json::from_value(json!(RECEIPTS_CONTENT_VALUE)).expect("operatioin failed");
-=======
     let (content_key, content_value) = fixture_receipts();
->>>>>>> 7ab829a7
 
     let store_result = peertest
         .bootnode
@@ -197,13 +149,8 @@
     // calling find_content since it only returns the found data if validation was successful
     let result = target
         .find_content(
-<<<<<<< HEAD
-            Enr::from_str(&peertest.bootnode.enr.to_base64()).expect("conversion failed"),
-            receipts_content_key.clone(),
-=======
             Enr::from_str(&peertest.bootnode.enr.to_base64()).unwrap(),
             content_key.clone(),
->>>>>>> 7ab829a7
         )
         .await
         .expect("operation failed");
