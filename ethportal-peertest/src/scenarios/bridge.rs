--- conflicted
+++ resolved
@@ -19,16 +19,7 @@
     sleep(Duration::from_secs(1)).await;
     let bridge = Bridge::new(mode, portal_clients, header_oracle, epoch_acc_path);
     bridge.launch().await;
-<<<<<<< HEAD
-
-    let content_key: HistoryContentKey =
-        serde_json::from_value(json!(HISTORY_CONTENT_KEY)).expect("conversion failed");
-    let content_value: HistoryContentValue =
-        serde_json::from_value(json!(HISTORY_CONTENT_VALUE)).expect("conversion failed");
-
-=======
     let (content_key, content_value) = fixture_header_with_proof_1000010();
->>>>>>> 7ab829a7
     // Check if the stored content value in bootnode's DB matches the offered
     let response = wait_for_content(&peertest.bootnode.ipc_client, content_key).await;
     let received_content_value = match response {
