--- conflicted
+++ resolved
@@ -10,16 +10,7 @@
 
 pub async fn test_unpopulated_offer(peertest: &Peertest, target: &Client) {
     info!("Testing Unpopulated OFFER/ACCEPT flow");
-
-<<<<<<< HEAD
-    let content_key: HistoryContentKey =
-        serde_json::from_value(json!(HISTORY_CONTENT_KEY)).expect("conversion failed");
-    let content_value: HistoryContentValue =
-        serde_json::from_value(json!(HISTORY_CONTENT_VALUE)).expect("conversion failed");
-
-=======
     let (content_key, content_value) = fixture_header_with_proof();
->>>>>>> 7ab829a7
     // Store content to offer in the testnode db
     let store_result = target
         .store(content_key.clone(), content_value.clone())
@@ -55,19 +46,7 @@
 
 pub async fn test_populated_offer(peertest: &Peertest, target: &Client) {
     info!("Testing Populated Offer/ACCEPT flow");
-
-<<<<<<< HEAD
-    // Offer unique content key to bootnode
-    let content_key: HistoryContentKey = serde_json::from_value(json!(
-        "0x00cb5cab7266694daa0d28cbf40496c08dd30bf732c41e0455e7ad389c10d79f4f"
-    ))
-    .expect("conversion failed");
-    let content_value: HistoryContentValue =
-        serde_json::from_value(json!(HISTORY_CONTENT_VALUE)).expect("conversion failed");
-
-=======
     let (content_key, content_value) = fixture_header_with_proof();
->>>>>>> 7ab829a7
     let result = target
         .offer(
             Enr::from_str(&peertest.bootnode.enr.to_base64()).expect("conversion failed"),
