--- conflicted
+++ resolved
@@ -50,28 +50,16 @@
         params: Params::Array(vec![Value::String(HISTORY_CONTENT_KEY.to_string())]),
     };
     let mut received_content_value =
-<<<<<<< HEAD
-        make_ipc_request(&peertest.bootnode.web3_ipc_path, &local_content_request).unwrap();
-
-    let mut counter = 0;
-    while counter < 5 && received_content_value.as_str().unwrap() == "0x0" {
-        error!("Retrying after 1s, because content should have been present");
-        thread::sleep(time::Duration::from_secs(1));
-        received_content_value =
-            make_ipc_request(&peertest.bootnode.web3_ipc_path, &local_content_request).unwrap();
-        counter += 1
-=======
         make_ipc_request(&peertest.bootnode.web3_ipc_path, &local_content_request)
             .expect("Could not get local content");
 
     let mut counter = 0;
     while received_content_value == Value::String("0x0".to_owned()) && counter < 5 {
-        error!("Retrying after 0.5sec, because content should have been present");
-        thread::sleep(time::Duration::from_millis(500));
+        error!("Retrying after 1s, because content should have been present");
+        thread::sleep(time::Duration::from_millis(1000));
         received_content_value =
             make_ipc_request(&peertest.bootnode.web3_ipc_path, &local_content_request).unwrap();
         counter += 1;
->>>>>>> d1fb0a06
     }
 
     let received_content_str = received_content_value.as_str().unwrap();
