use std::str::FromStr;
use std::{thread, time};

use serde_json::json;
use tracing::{error, info};

use ethportal_api::jsonrpsee::async_client::Client;
use ethportal_api::types::discv5::Enr;
use ethportal_api::{HistoryContentItem, HistoryContentKey, HistoryNetworkApiClient};

use crate::{
    jsonrpc::{validate_portal_offer, HISTORY_CONTENT_KEY, HISTORY_CONTENT_VALUE},
    Peertest, PeertestConfig,
};

pub async fn test_unpopulated_offer(peertest_config: PeertestConfig, peertest: &Peertest) {
    info!("Testing Unpopulated OFFER/ACCEPT flow");

    let ipc_client = reth_ipc::client::IpcClientBuilder::default()
        .build(&peertest_config.target_ipc_path)
        .await
        .unwrap();

    let content_key: HistoryContentKey =
        serde_json::from_value(json!(HISTORY_CONTENT_KEY)).unwrap();
    let content_value: HistoryContentItem =
        serde_json::from_value(json!(HISTORY_CONTENT_VALUE)).unwrap();

    // Store content to offer in the testnode db
    let store_result = ipc_client
        .store(content_key.clone(), content_value.clone())
        .await
        .unwrap();

    assert!(store_result);

    // Send unpopulated offer request from testnode to bootnode
    let result = ipc_client
        .offer(
            Enr::from_str(&peertest.bootnode.enr.to_base64()).unwrap(),
            content_key.clone(),
            None,
        )
        .await
        .unwrap();

    // Check that ACCEPT response sent by bootnode accepted the offered content
    validate_portal_offer(result, peertest);

    // Check if the stored content item in bootnode's DB matches the offered
    let received_content_value = wait_for_content(ipc_client, content_key).await;

    assert_eq!(
        content_value, received_content_value,
        "The received content {received_content_value:?}, must match the expected {content_value:?}",
    );
}

pub async fn test_populated_offer(peertest_config: PeertestConfig, peertest: &Peertest) {
    info!("Testing Populated Offer/ACCEPT flow");

    let ipc_client = reth_ipc::client::IpcClientBuilder::default()
        .build(&peertest_config.target_ipc_path)
        .await
        .unwrap();

    // Offer unique content key to bootnode
    let content_key: HistoryContentKey = serde_json::from_value(json!(
        "0x00cb5cab7266694daa0d28cbf40496c08dd30bf732c41e0455e7ad389c10d79f4f"
    ))
    .unwrap();
    let content_value: HistoryContentItem =
        serde_json::from_value(json!(HISTORY_CONTENT_VALUE)).unwrap();

    let result = ipc_client
        .offer(
            Enr::from_str(&peertest.bootnode.enr.to_base64()).unwrap(),
            content_key.clone(),
            Some(content_value.clone()),
        )
        .await
        .unwrap();

    // Check that ACCEPT response sent by bootnode accepted the offered content
    validate_portal_offer(result, peertest);

    // Check if the stored content item in bootnode's DB matches the offered
    let received_content_value = wait_for_content(ipc_client, content_key).await;

    assert_eq!(
        content_value, received_content_value,
        "The received content {received_content_value:?}, must match the expected {content_value:?}",
    );
}

/// Wait for the content to be transferred
async fn wait_for_content(
    ipc_client: Client,
    content_key: HistoryContentKey,
) -> HistoryContentItem {
    let mut received_content_value = ipc_client.local_content(content_key).await.unwrap();

    let mut counter = 0;
<<<<<<< HEAD
    while received_content_value == Value::String("0x0".to_owned()) && counter < 5 {
        error!("Retrying after 1s, because content should have been present");
        thread::sleep(time::Duration::from_millis(1000));
        received_content_value =
            make_ipc_request(&peertest.bootnode.web3_ipc_path, &local_content_request).unwrap();
=======
    while received_content_value == HistoryContentItem::Unknown("".to_owned()) && counter < 5 {
        error!("Retrying after 0.5sec, because content should have been present");
        thread::sleep(time::Duration::from_millis(500));
        received_content_value = ipc_client
            .local_content(serde_json::from_value(json!(HISTORY_CONTENT_KEY)).unwrap())
            .await
            .unwrap();

>>>>>>> 88ce65d2
        counter += 1;
    }

    received_content_value
}<|MERGE_RESOLUTION|>--- conflicted
+++ resolved
@@ -101,22 +101,14 @@
     let mut received_content_value = ipc_client.local_content(content_key).await.unwrap();
 
     let mut counter = 0;
-<<<<<<< HEAD
-    while received_content_value == Value::String("0x0".to_owned()) && counter < 5 {
+    while received_content_value == HistoryContentItem::Unknown("".to_owned()) && counter < 5 {
         error!("Retrying after 1s, because content should have been present");
         thread::sleep(time::Duration::from_millis(1000));
-        received_content_value =
-            make_ipc_request(&peertest.bootnode.web3_ipc_path, &local_content_request).unwrap();
-=======
-    while received_content_value == HistoryContentItem::Unknown("".to_owned()) && counter < 5 {
-        error!("Retrying after 0.5sec, because content should have been present");
-        thread::sleep(time::Duration::from_millis(500));
         received_content_value = ipc_client
             .local_content(serde_json::from_value(json!(HISTORY_CONTENT_KEY)).unwrap())
             .await
             .unwrap();
 
->>>>>>> 88ce65d2
         counter += 1;
     }
 
