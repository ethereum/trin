--- conflicted
+++ resolved
@@ -117,21 +117,8 @@
 
 pub async fn test_history_store(target: &Client) {
     info!("Testing portal_historyStore");
-<<<<<<< HEAD
-
-    let content_key: HistoryContentKey =
-        serde_json::from_value(json!(HISTORY_CONTENT_KEY)).expect("conversion failed");
-    let content_value: HistoryContentValue =
-        serde_json::from_value(json!(HISTORY_CONTENT_VALUE)).expect("conversion failed");
-
-    let result = target
-        .store(content_key, content_value)
-        .await
-        .expect("operation failed");
-=======
     let (content_key, content_value) = fixture_header_with_proof();
     let result = target.store(content_key, content_value).await.unwrap();
->>>>>>> 7ab829a7
     assert!(result);
 }
 
@@ -151,22 +138,10 @@
 
 pub async fn test_history_local_content_absent(target: &Client) {
     info!("Testing portal_historyLocalContent absent");
-<<<<<<< HEAD
-
-    let content_key: HistoryContentKey = serde_json::from_value(json!(
-        "0x00cb5cab7266694daa0d28cbf40496c08dd30bf732c41e0455e7ad389c10d79f4f"
-    ))
-    .expect("conversion failed");
-    let result = target
-        .local_content(content_key)
-        .await
-        .expect("operation failed");
-=======
     let content_key = HistoryContentKey::BlockHeaderWithProof(BlockHeaderKey {
         block_hash: H256::random().into(),
     });
     let result = target.local_content(content_key).await.unwrap();
->>>>>>> 7ab829a7
 
     if let PossibleHistoryContentValue::ContentPresent(_) = result {
         panic!("Expected absent content");
